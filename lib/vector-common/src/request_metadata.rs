use std::ops::Add;

/// Metadata for batch requests.
<<<<<<< HEAD
#[derive(Clone, Copy, Debug, Default)]
=======
#[derive(Clone, Debug, Default, Copy)]
>>>>>>> 85854527
pub struct RequestMetadata {
    /// Number of events represented by this batch request.
    event_count: usize,
    /// Size, in bytes, of the in-memory representation of all events in this batch request.
    events_byte_size: usize,
    /// Size, in bytes, of the estimated JSON-encoded representation of all events in this batch request.
    events_estimated_json_encoded_byte_size: usize,
    /// Uncompressed size, in bytes, of the encoded events in this batch request.
    request_encoded_size: usize,
    /// On-the-wire size, in bytes, of the batch request itself after compression, etc.
    ///
    /// This is akin to the bytes sent/received over the network, regardless of whether or not compression was used.
    request_wire_size: usize,
}

// TODO: Make this struct the object which emits the actual internal telemetry i.e. events sent, bytes sent, etc.
impl RequestMetadata {
    #[must_use]
    pub fn new(
        event_count: usize,
        events_byte_size: usize,
        request_encoded_size: usize,
        request_wire_size: usize,
        events_estimated_json_encoded_byte_size: usize,
    ) -> Self {
        Self {
            event_count,
            events_byte_size,
            events_estimated_json_encoded_byte_size,
            request_encoded_size,
            request_wire_size,
        }
    }

    #[must_use]
    pub const fn event_count(&self) -> usize {
        self.event_count
    }

    #[must_use]
    pub const fn events_byte_size(&self) -> usize {
        self.events_byte_size
    }

    #[must_use]
    pub const fn events_estimated_json_encoded_byte_size(&self) -> usize {
        self.events_estimated_json_encoded_byte_size
    }

    #[must_use]
    pub const fn request_encoded_size(&self) -> usize {
        self.request_encoded_size
    }

    #[must_use]
    pub const fn request_wire_size(&self) -> usize {
        self.request_wire_size
    }

    /// Constructs a `RequestMetadata` by summation of the "batch" of `RequestMetadata` provided.
    #[must_use]
    pub fn from_batch<T: IntoIterator<Item = RequestMetadata>>(metadata_iter: T) -> Self {
        let mut metadata_sum = RequestMetadata::new(0, 0, 0, 0, 0);

        for metadata in metadata_iter {
            metadata_sum = metadata_sum + &metadata;
        }
        metadata_sum
    }
}

impl<'a> Add<&'a RequestMetadata> for RequestMetadata {
    type Output = RequestMetadata;

    /// Adds the other `RequestMetadata` to this one.
    fn add(self, other: &'a Self::Output) -> Self::Output {
        Self::Output {
            event_count: self.event_count + other.event_count,
            events_byte_size: self.events_byte_size + other.events_byte_size,
            events_estimated_json_encoded_byte_size: self.events_estimated_json_encoded_byte_size
                + other.events_estimated_json_encoded_byte_size,
            request_encoded_size: self.request_encoded_size + other.request_encoded_size,
            request_wire_size: self.request_wire_size + other.request_wire_size,
        }
    }
}

/// Objects implementing this trait have metadata that describes the request.
pub trait MetaDescriptive {
    /// Returns the `RequestMetadata` associated with this object.
    fn get_metadata(&self) -> RequestMetadata;
}<|MERGE_RESOLUTION|>--- conflicted
+++ resolved
@@ -1,11 +1,7 @@
 use std::ops::Add;
 
 /// Metadata for batch requests.
-<<<<<<< HEAD
 #[derive(Clone, Copy, Debug, Default)]
-=======
-#[derive(Clone, Debug, Default, Copy)]
->>>>>>> 85854527
 pub struct RequestMetadata {
     /// Number of events represented by this batch request.
     event_count: usize,
