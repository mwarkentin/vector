use std::{
    env,
    fmt::{Display, Formatter},
};

use futures_util::{future::BoxFuture, stream::FuturesOrdered, Future, StreamExt};
use http::Request;
use hyper::{header::LOCATION, Body, StatusCode};
use indexmap::IndexMap;
use rand::Rng;
use serde::{Deserialize, Serialize};
use tokio::{
    sync::mpsc::{self},
    time::{sleep, Duration},
};
use url::{ParseError, Url};
use vector_core::config::proxy::ProxyConfig;

use super::{
    load_source_from_paths, process_paths, ComponentKey, Config, ConfigPath, OutputId, SinkOuter,
    SourceOuter, TransformOuter,
};
use crate::{
    common::datadog::{get_api_base_endpoint, Region},
    conditions::AnyCondition,
    http::{HttpClient, HttpError},
    sinks::{
        datadog::{logs::DatadogLogsConfig, metrics::DatadogMetricsConfig},
        util::retries::ExponentialBackoff,
    },
    sources::{
        host_metrics::{Collector, HostMetricsConfig},
        internal_logs::InternalLogsConfig,
        internal_metrics::InternalMetricsConfig,
    },
    transforms::{filter::FilterConfig, remap::RemapConfig},
};

static HOST_METRICS_KEY: &str = "#datadog_host_metrics";
static TAG_METRICS_KEY: &str = "#datadog_tag_metrics";
static TAG_LOGS_KEY: &str = "#datadog_tag_logs";
static FILTER_METRICS_KEY: &str = "#datadog_filter_metrics";
static PIPELINES_NAMESPACE_METRICS_KEY: &str = "#datadog_pipelines_namespace_metrics";
static INTERNAL_METRICS_KEY: &str = "#datadog_internal_metrics";
static INTERNAL_LOGS_KEY: &str = "#datadog_internal_logs";
static DATADOG_METRICS_KEY: &str = "#datadog_metrics";
static DATADOG_LOGS_KEY: &str = "#datadog_logs";

static DATADOG_REPORTING_PRODUCT: &str = "Datadog Observability Pipelines";
static DATADOG_REPORTING_PATH_STUB: &str = "/api/unstable/observability_pipelines/configuration";

#[derive(Debug, Deserialize, Serialize, PartialEq, Clone)]
#[serde(deny_unknown_fields)]
pub struct Options {
    #[serde(default = "default_enabled")]
    pub enabled: bool,

    #[serde(default = "default_enable_logs_reporting")]
    pub enable_logs_reporting: bool,

    #[serde(default)]
    site: Option<String>,
    region: Option<Region>,
    endpoint: Option<String>,

    #[serde(default)]
    pub api_key: Option<String>,

    pub application_key: String,
    pub configuration_key: String,

    #[serde(default = "default_reporting_interval_secs")]
    pub reporting_interval_secs: f64,

    #[serde(default = "default_max_retries")]
    pub max_retries: u32,

    #[serde(
        default,
        skip_serializing_if = "crate::serde::skip_serializing_if_default"
    )]
    proxy: ProxyConfig,

    tags: Option<IndexMap<String, String>>,
}

impl Default for Options {
    fn default() -> Self {
        Self {
            enabled: default_enabled(),
            enable_logs_reporting: default_enable_logs_reporting(),
            site: None,
            region: None,
            endpoint: None,
            api_key: None,
            application_key: "".to_owned(),
            configuration_key: "".to_owned(),
            reporting_interval_secs: default_reporting_interval_secs(),
            max_retries: default_max_retries(),
            proxy: ProxyConfig::default(),
            tags: None,
        }
    }
}

/// By default, the Datadog feature is enabled.
const fn default_enabled() -> bool {
    true
}

/// By default, internal logs are reported to Datadog.
const fn default_enable_logs_reporting() -> bool {
    true
}

/// By default, report to Datadog every 5 seconds.
const fn default_reporting_interval_secs() -> f64 {
    5.0
}

/// By default, keep retrying (recoverable) failed reporting
const fn default_max_retries() -> u32 {
    u32::MAX
}

/// Enterprise error, relevant to an upstream caller.
pub enum EnterpriseError {
    Disabled,
    MissingApiKey,
}

/// Holds data required to authorize a request to the Datadog OP reporting endpoint.
struct PipelinesAuth<'a> {
    api_key: &'a str,
    application_key: &'a str,
}

/// Holds the relevant fields for reporting a configuration to Datadog Observability Pipelines.
struct PipelinesStrFields<'a> {
    configuration_version_hash: &'a str,
    vector_version: &'a str,
}

/// Top-level struct representing the field structure for reporting a config to Datadog OP.
#[derive(Debug, Serialize)]
struct PipelinesVersionPayload<'a> {
    data: PipelinesData<'a>,
}

#[derive(Debug, Serialize)]
struct PipelinesData<'a> {
    attributes: PipelinesAttributes<'a>,
    r#type: &'a str,
}

#[derive(Debug, Serialize)]
struct PipelinesAttributes<'a> {
    config_hash: &'a str,
    vector_version: &'a str,
    config: &'a toml::value::Table,
}

/// Internal reporting error, necessary to determine the severity of an error response.
enum ReportingError {
    Http(HttpError),
    StatusCode(StatusCode),
    EndpointError(ParseError),
    TooManyRedirects,
    InvalidRedirectUrl,
    MaxRetriesReached,
}

impl Display for ReportingError {
    fn fmt(&self, f: &mut Formatter<'_>) -> std::fmt::Result {
        match self {
            Self::Http(err) => write!(f, "{}", err),
            Self::StatusCode(status) => {
                write!(
                    f,
                    "Request was unsuccessful and could not be retried: {}",
                    status
                )
            }
            Self::EndpointError(err) => write!(f, "{}", err),
            Self::TooManyRedirects => {
                write!(f, "Too many redirects from the server")
            }
            Self::InvalidRedirectUrl => write!(f, "Server responded with an invalid redirect URL"),
            Self::MaxRetriesReached => write!(f, "Maximum number of retries reached"),
        }
    }
}

/// Exponential backoff with random jitter for retrying configuration reporting
struct ReportingRetryBackoff {
    backoff: ExponentialBackoff,
}

impl ReportingRetryBackoff {
    /// Retry every 2^n seconds with a maximum delay of 60 seconds (and any
    /// additional jitter)
    const fn new() -> Self {
        let backoff = ExponentialBackoff::from_millis(2)
            .factor(1000)
            .max_delay(Duration::from_secs(60));

        Self { backoff }
    }

    /// Wait before retrying as determined by the backoff and jitter
    async fn wait(&mut self) {
        let retry_backoff = self.next().unwrap();
        info!(
            "Retrying configuration reporting to {} in {} seconds.",
            DATADOG_REPORTING_PRODUCT,
            retry_backoff.as_secs_f32()
        );
        sleep(retry_backoff).await;
    }
}

impl Iterator for ReportingRetryBackoff {
    type Item = Duration;

    fn next(&mut self) -> Option<Self::Item> {
        let jitter_milliseconds = Duration::from_millis(rand::thread_rng().gen_range(0..1000));
        Some(
            self.backoff
                .next()
                .unwrap()
                .saturating_add(jitter_milliseconds),
        )
    }
}

impl<'a> PipelinesVersionPayload<'a> {
    /// Create a new Pipelines reporting payload from a config and string fields.
    const fn new(config: &'a toml::value::Table, fields: &PipelinesStrFields<'a>) -> Self {
        Self {
            data: PipelinesData {
                attributes: PipelinesAttributes {
                    config_hash: fields.configuration_version_hash,
                    vector_version: fields.vector_version,
                    config,
                },
                r#type: "pipelines_configuration_version",
            },
        }
    }

    /// Helper method to serialize payload as a JSON string.
    fn json_string(&self) -> String {
        serde_json::to_string(self)
            .expect("couldn't serialize Pipelines fields to JSON. Please report")
    }
}

#[derive(Clone)]
pub(crate) struct EnterpriseMetadata {
    pub opts: Options,
    pub api_key: String,
    pub configuration_version_hash: String,
}

impl TryFrom<&Config> for EnterpriseMetadata {
    type Error = EnterpriseError;

    fn try_from(value: &Config) -> Result<Self, Self::Error> {
        // Only valid if a [enterprise] section is present in config.
        let opts = match value.enterprise.clone() {
            Some(opts) => opts,
            _ => return Err(EnterpriseError::Disabled),
        };

<<<<<<< HEAD
    // Get the configuration version. In DD Pipelines, this is referred to as the 'config hash'.
    let config_version = config.version.clone().expect("Config should be versioned");

    // Get the Vector version. This is reported to Pipelines along with a config hash.
    let vector_version = crate::get_version();

    // Report the internal configuration to Datadog Observability Pipelines.
    // First, we need to create a JSON representation of config, based on the original files
    // that Vector was spawned with.
    let (table, _) = process_paths(config_paths)
        .and_then(|paths| load_source_from_paths(&paths).ok())
        .expect("Couldn't load source from config paths. Please report.");

    // Set the relevant fields needed to report a config to Datadog. This is a struct rather than
    // exploding as func arguments to avoid confusion with multiple &str fields.
    let fields = PipelinesStrFields {
        config_version: config_version.as_ref(),
        vector_version: &vector_version,
    };
=======
        // Return early if the feature isn't enabled.
        if !opts.enabled {
            return Err(EnterpriseError::Disabled);
        }
>>>>>>> 30a35197

        let api_key = match &opts.api_key {
            // API key provided explicitly.
            Some(api_key) => api_key.clone(),
            // No API key; attempt to get it from the environment.
            None => match env::var("DATADOG_API_KEY").or_else(|_| env::var("DD_API_KEY")) {
                Ok(api_key) => api_key,
                _ => return Err(EnterpriseError::MissingApiKey),
            },
        };

        info!(
            "Datadog API key provided. Integration with {} is enabled.",
            DATADOG_REPORTING_PRODUCT
        );

        // Get the configuration version hash. In DD Pipelines, this is referred to as the 'config hash'.
        let configuration_version_hash = value.version.clone().expect("Config should be versioned");

        Ok(Self {
            opts,
            api_key,
            configuration_version_hash,
        })
    }
}

pub struct EnterpriseReporter<T> {
    reporting_tx: mpsc::UnboundedSender<T>,
}

impl<T> EnterpriseReporter<T>
where
    T: Future<Output = ()> + Send + 'static,
{
    pub fn new() -> Self {
        let (reporting_tx, mut reporting_rx) = mpsc::unbounded_channel();

        // A long running task to report configurations in order
        tokio::spawn(async move {
            let mut pending_reports = FuturesOrdered::new();
            loop {
                tokio::select! {
                    maybe_report = reporting_rx.recv() => {
                        match maybe_report {
                            Some(report) => pending_reports.push(report),
                            None => break,
                        }
                    }
                    _ = pending_reports.next(), if !pending_reports.is_empty() => {
                    }
                }
            }
        });

        Self { reporting_tx }
    }

    pub fn send(&self, reporting_task: T) {
        if let Err(err) = self.reporting_tx.send(reporting_task) {
            error!(
                %err,
                "Unable to report configuration due to internal Vector issue.",
            );
        }
    }
}

impl<T> Default for EnterpriseReporter<T>
where
    T: Future<Output = ()> + Send + 'static,
{
    fn default() -> Self {
        Self::new()
    }
}

/// Report a configuration in a reloading context.
///
/// Returns an [`EnterpriseReporter`] if one was not provided.
pub(crate) fn report_on_reload(
    config: &mut Config,
    metadata: EnterpriseMetadata,
    config_paths: Vec<ConfigPath>,
    enterprise: Option<&EnterpriseReporter<BoxFuture<'static, ()>>>,
) -> Option<EnterpriseReporter<BoxFuture<'static, ()>>> {
    attach_enterprise_components(config, &metadata);

    let enterprise = match enterprise {
        Some(enterprise) => {
            enterprise.send(report_configuration(config_paths, metadata));
            None
        }
        None => {
            let enterprise = EnterpriseReporter::new();
            enterprise.send(report_configuration(config_paths, metadata));
            Some(enterprise)
        }
    };

    enterprise
}

pub(crate) fn attach_enterprise_components(config: &mut Config, metadata: &EnterpriseMetadata) {
    let api_key = metadata.api_key.clone();
    let configuration_version_hash = metadata.configuration_version_hash.clone();

    setup_metrics_reporting(
        config,
        &metadata.opts,
        api_key.clone(),
        configuration_version_hash.clone(),
    );

    if metadata.opts.enable_logs_reporting {
        setup_logs_reporting(config, &metadata.opts, api_key, configuration_version_hash);
    }
}

fn setup_logs_reporting(
    config: &mut Config,
    datadog: &Options,
    api_key: String,
    configuration_version_hash: String,
) {
    let tag_logs_id = OutputId::from(ComponentKey::from(TAG_LOGS_KEY));
    let internal_logs_id = OutputId::from(ComponentKey::from(INTERNAL_LOGS_KEY));
    let datadog_logs_id = ComponentKey::from(DATADOG_LOGS_KEY);

    let internal_logs = InternalLogsConfig {
        ..Default::default()
    };

    let custom_logs_tags_vrl = datadog
        .tags
        .as_ref()
        .map_or("".to_string(), |tags| convert_tags_to_vrl(tags, false));

    let configuration_key = &datadog.configuration_key;
    let vector_version = crate::vector_version();
    let tag_logs = RemapConfig {
        source: Some(format!(
            r#"
            .ddsource = "vector"
            .vector.configuration_key = "{configuration_key}"
            .vector.configuration_version_hash = "{configuration_version_hash}"
            .vector.version = "{vector_version}"
            {}
        "#,
            custom_logs_tags_vrl,
        )),
        ..Default::default()
    };

    // Create a Datadog logs sink to consume and emit internal logs.
    let datadog_logs = DatadogLogsConfig {
        default_api_key: api_key,
        endpoint: datadog.endpoint.clone(),
        site: datadog.site.clone(),
        region: datadog.region,
        enterprise: true,
        ..Default::default()
    };

    config.sources.insert(
        internal_logs_id.component.clone(),
        SourceOuter::new(internal_logs),
    );

    config.transforms.insert(
        tag_logs_id.component.clone(),
        TransformOuter::new(vec![internal_logs_id], tag_logs),
    );

    config.sinks.insert(
        datadog_logs_id,
        SinkOuter::new(vec![tag_logs_id], Box::new(datadog_logs)),
    );
}

fn setup_metrics_reporting(
    config: &mut Config,
    datadog: &Options,
    api_key: String,
    configuration_version_hash: String,
) {
    let host_metrics_id = OutputId::from(ComponentKey::from(HOST_METRICS_KEY));
    let tag_metrics_id = OutputId::from(ComponentKey::from(TAG_METRICS_KEY));
    let internal_metrics_id = OutputId::from(ComponentKey::from(INTERNAL_METRICS_KEY));
    let filter_metrics_id = OutputId::from(ComponentKey::from(FILTER_METRICS_KEY));
    let pipelines_namespace_metrics_id =
        OutputId::from(ComponentKey::from(PIPELINES_NAMESPACE_METRICS_KEY));
    let datadog_metrics_id = ComponentKey::from(DATADOG_METRICS_KEY);

    // Create internal sources for host and internal metrics. We're using distinct sources here and
    // not attempting to reuse existing ones, to configure according to enterprise requirements.

    // By default, host_metrics generates many metrics and some with high
    // cardinality which can negatively impact customers' costs and downstream
    // systems' performance. To avoid this, we explicitly set `collectors`.
    let host_metrics = HostMetricsConfig {
        namespace: Some("vector.host".to_owned()),
        scrape_interval_secs: datadog.reporting_interval_secs,
        collectors: Some(vec![
            Collector::Cpu,
            Collector::Disk,
            Collector::Load,
            Collector::Host,
            Collector::Memory,
            Collector::Network,
        ]),
        ..Default::default()
    };

    let internal_metrics = InternalMetricsConfig {
        // While the default namespace for internal metrics is already "vector",
        // setting the namespace here is meant for clarity and resistance
        // against any future or accidental changes.
        namespace: Some("vector".to_owned()),
        scrape_interval_secs: datadog.reporting_interval_secs,
        ..Default::default()
    };

    let custom_metric_tags_vrl = datadog
        .tags
        .as_ref()
        .map_or("".to_string(), |tags| convert_tags_to_vrl(tags, true));

    let configuration_key = &datadog.configuration_key;
    let vector_version = crate::vector_version();
    let tag_metrics = RemapConfig {
        source: Some(format!(
            r#"
            .tags.configuration_version_hash = "{configuration_version_hash}"
            .tags.configuration_key = "{configuration_key}"
            .tags.vector_version = "{vector_version}"
            {}
        "#,
            custom_metric_tags_vrl
        )),
        ..Default::default()
    };

    // Preserve the `pipelines` namespace for specific metrics
    let filter_metrics = FilterConfig::from(AnyCondition::String(
        r#".name == "component_received_bytes_total""#.to_string(),
    ));

    let pipelines_namespace_metrics = RemapConfig {
        source: Some(r#".namespace = "pipelines""#.to_string()),
        ..Default::default()
    };

    // Create a Datadog metrics sink to consume and emit internal + host metrics.
    let datadog_metrics = DatadogMetricsConfig {
        default_api_key: api_key,
        endpoint: datadog.endpoint.clone(),
        site: datadog.site.clone(),
        region: datadog.region,
        ..Default::default()
    };

    config.sources.insert(
        host_metrics_id.component.clone(),
        SourceOuter::new(host_metrics),
    );
    config.sources.insert(
        internal_metrics_id.component.clone(),
        SourceOuter::new(internal_metrics),
    );

    config.transforms.insert(
        tag_metrics_id.component.clone(),
        TransformOuter::new(vec![host_metrics_id, internal_metrics_id], tag_metrics),
    );

    config.transforms.insert(
        filter_metrics_id.component.clone(),
        TransformOuter::new(vec![tag_metrics_id.clone()], filter_metrics),
    );

    config.transforms.insert(
        pipelines_namespace_metrics_id.component.clone(),
        TransformOuter::new(vec![filter_metrics_id], pipelines_namespace_metrics),
    );

    config.sinks.insert(
        datadog_metrics_id,
        SinkOuter::new(
            vec![tag_metrics_id, pipelines_namespace_metrics_id],
            Box::new(datadog_metrics),
        ),
    );
}

/// Converts user configured tags to VRL source code for adding tags/fields to
/// events
fn convert_tags_to_vrl(tags: &IndexMap<String, String>, is_metric: bool) -> String {
    let json_tags = serde_json::to_string(&tags).unwrap();
    if is_metric {
        format!(r#".tags = merge(.tags, {}, deep: true)"#, json_tags)
    } else {
        format!(r#". = merge(., {}, deep: true)"#, json_tags)
    }
}

/// Report the internal configuration to Datadog Observability Pipelines.
pub(crate) fn report_configuration(
    config_paths: Vec<ConfigPath>,
    metadata: EnterpriseMetadata,
) -> BoxFuture<'static, ()> {
    let fut = async move {
        let EnterpriseMetadata {
            api_key,
            configuration_version_hash,
            opts,
        } = metadata;

        // Get the Vector version. This is reported to Pipelines along with a config hash.
        let vector_version = crate::get_version();

        // We need to create a JSON representation of config, based on the original files
        // that Vector was spawned with.
        let (table, _) = process_paths(&config_paths)
            .and_then(|paths| load_source_from_paths(&paths).ok())
            .expect("Couldn't load source from config paths. Please report.");

        // Set the relevant fields needed to report a config to Datadog. This is a struct rather than
        // exploding as func arguments to avoid confusion with multiple &str fields.
        let fields = PipelinesStrFields {
            configuration_version_hash: &configuration_version_hash,
            vector_version: &vector_version,
        };

        // Set the Datadog authorization fields. There's an API and app key, to allow read/write
        // access in tandem with RBAC on the Datadog side.
        let auth = PipelinesAuth {
            api_key: &api_key,
            application_key: &opts.application_key,
        };

        // Create a HTTP client for posting a Vector version to Datadog OP. This will
        // respect any proxy settings provided in top-level config.
        let client = HttpClient::new(None, &opts.proxy)
            .expect("couldn't instrument Datadog HTTP client. Please report");

        // Endpoint to report a config to Datadog OP.
        let endpoint = get_reporting_endpoint(
            opts.endpoint.as_ref(),
            opts.site.as_ref(),
            opts.region,
            &opts.configuration_key,
        );
        // Datadog uses a JSON:API, so we'll serialize the config to a JSON
        let payload = PipelinesVersionPayload::new(&table, &fields);

        match report_serialized_config_to_datadog(
            &client,
            &endpoint,
            &auth,
            &payload,
            opts.max_retries,
        )
        .await
        {
            Ok(()) => {
                info!(
                    "Vector config {} successfully reported to {}.",
                    &configuration_version_hash, DATADOG_REPORTING_PRODUCT
                );
            }
            Err(err) => {
                error!(
                    err = ?err.to_string(),
                    "Could not report Vector config to {}.", DATADOG_REPORTING_PRODUCT
                );
            }
        }
    };

    Box::pin(fut)
}

/// Returns the full URL endpoint of where to POST a Datadog Vector configuration.
fn get_reporting_endpoint(
    endpoint: Option<&String>,
    site: Option<&String>,
    region: Option<Region>,
    configuration_key: &str,
) -> String {
    format!(
        "{}{}/{}/versions",
        get_api_base_endpoint(endpoint, site, region),
        DATADOG_REPORTING_PATH_STUB,
        configuration_key
    )
}

/// Build a POST request for reporting a Vector config to Datadog OP.
fn build_request<'a>(
    endpoint: &Url,
    auth: &'a PipelinesAuth,
    payload: &'a PipelinesVersionPayload,
) -> Request<Body> {
    Request::post(endpoint.to_string())
        .header("DD-API-KEY", auth.api_key)
        .header("DD-APPLICATION-KEY", auth.application_key)
        .body(Body::from(payload.json_string()))
        .unwrap_or_else(|_| {
            panic!(
                "couldn't create {} HTTP request. Please report",
                DATADOG_REPORTING_PRODUCT
            )
        })
}

/// Reports a JSON serialized Vector config to Datadog, for use with Observability Pipelines.
async fn report_serialized_config_to_datadog<'a>(
    client: &'a HttpClient,
    endpoint: &'a str,
    auth: &'a PipelinesAuth<'a>,
    payload: &'a PipelinesVersionPayload<'a>,
    max_retries: u32,
) -> Result<(), ReportingError> {
    info!(
        "Attempting to report configuration to {}.",
        DATADOG_REPORTING_PRODUCT
    );

    let mut endpoint = Url::parse(endpoint).map_err(ReportingError::EndpointError)?;
    let mut redirected = false;
    let mut backoff = ReportingRetryBackoff::new();
    let mut retries = 0;

    while retries < max_retries {
        retries += 1;
        let req = build_request(&endpoint, auth, payload);
        let res = client.send(req).await;
        if let Err(HttpError::CallRequest { source: error }) = &res {
            // Retry on request timeouts and network issues
            if error.is_timeout() {
                info!(message = "Configuration reporting request timed out.", error = %error);
                backoff.wait().await;
                continue;
            } else if error.is_connect() {
                warn!(error = %error, "Configuration reporting connection issue.");
                backoff.wait().await;
                continue;
            }
        }
        let res = res.map_err(ReportingError::Http)?;
        let status = res.status();

        // Follow redirection responses a maximum of one time.
        if status.is_redirection() && !redirected {
            redirected = true;
            // A `Location` header could contain a relative path. To guard against that, we'll
            // join the location to the original URL to get a new absolute path.
            endpoint = endpoint
                .join(
                    res.headers()
                        .get(LOCATION)
                        .ok_or(ReportingError::InvalidRedirectUrl)?
                        .to_str()
                        .map_err(|_| ReportingError::InvalidRedirectUrl)?,
                )
                .map_err(ReportingError::EndpointError)?;
            info!(message = "Configuration reporting request redirected.", endpoint = %endpoint);
            continue;
        } else if status.is_redirection() && redirected {
            return Err(ReportingError::TooManyRedirects);
        } else if status.is_client_error() || status.is_server_error() {
            info!(message = "Encountered retriable error.", status = %status);
            backoff.wait().await;
            continue;
        } else if status.is_success() {
            return Ok(());
        } else {
            return Err(ReportingError::StatusCode(status));
        }
    }

    Err(ReportingError::MaxRetriesReached)
}

#[cfg(all(test, feature = "enterprise-tests"))]
mod test {
    use std::{
        collections::BTreeMap, io::Write, net::TcpListener, path::PathBuf, str::FromStr, thread,
        time::Duration,
    };

    use http::StatusCode;
    use indexmap::IndexMap;
    use indoc::formatdoc;
    use tokio::time::sleep;
    use value::Kind;
    use vector_common::btreemap;
    use vector_core::config::proxy::ProxyConfig;
    use wiremock::{matchers, Mock, MockServer, ResponseTemplate};

    use super::{
        report_serialized_config_to_datadog, PipelinesAuth, PipelinesStrFields,
        PipelinesVersionPayload,
    };
    use crate::{
        app::Application,
        cli::{Color, LogFormat, Opts, RootOpts},
        config::enterprise::{convert_tags_to_vrl, default_max_retries},
        http::HttpClient,
        metrics,
        test_util::next_addr,
    };

    const fn get_pipelines_auth() -> PipelinesAuth<'static> {
        PipelinesAuth {
            api_key: "api_key",
            application_key: "application_key",
        }
    }

    const fn get_pipelines_fields() -> PipelinesStrFields<'static> {
        PipelinesStrFields {
            configuration_version_hash: "configuration_version_hash",
            vector_version: "vector_version",
        }
    }

    /// This mocked server will reply with the configured status code 3 times
    /// before falling back to a 200 OK
    async fn build_test_server_error_and_recover(status_code: StatusCode) -> MockServer {
        let mock_server = MockServer::start().await;

        Mock::given(matchers::method("POST"))
            .respond_with(ResponseTemplate::new(status_code))
            .up_to_n_times(3)
            .with_priority(1)
            .mount(&mock_server)
            .await;

        Mock::given(matchers::method("POST"))
            .respond_with(ResponseTemplate::new(StatusCode::OK))
            .with_priority(2)
            .mount(&mock_server)
            .await;

        mock_server
    }

    fn get_vector_config_file(config: impl Into<String>) -> tempfile::NamedTempFile {
        let mut file = tempfile::NamedTempFile::new().unwrap();
        let _ = writeln!(file, "{}", config.into());
        file
    }

    fn get_root_opts(config_path: PathBuf) -> RootOpts {
        RootOpts {
            config_paths: vec![config_path],
            config_dirs: vec![],
            config_paths_toml: vec![],
            config_paths_json: vec![],
            config_paths_yaml: vec![],
            require_healthy: None,
            threads: None,
            verbose: 0,
            quiet: 3,
            log_format: LogFormat::from_str("text").unwrap(),
            color: Color::from_str("auto").unwrap(),
            watch_config: false,
        }
    }

    #[tokio::test]
    async fn retry_on_specific_client_error_status_codes() {
        let server = build_test_server_error_and_recover(StatusCode::REQUEST_TIMEOUT).await;

        let endpoint = server.uri();
        let client =
            HttpClient::new(None, &ProxyConfig::default()).expect("Failed to create http client");
        let auth = get_pipelines_auth();
        let fields = get_pipelines_fields();
        let config = toml::map::Map::new();
        let payload = PipelinesVersionPayload::new(&config, &fields);

        assert!(report_serialized_config_to_datadog(
            &client,
            endpoint.as_ref(),
            &auth,
            &payload,
            default_max_retries()
        )
        .await
        .is_ok());
    }

    #[tokio::test]
    async fn retry_on_server_error_status_codes() {
        let server = build_test_server_error_and_recover(StatusCode::INTERNAL_SERVER_ERROR).await;

        let endpoint = server.uri();
        let client =
            HttpClient::new(None, &ProxyConfig::default()).expect("Failed to create http client");
        let auth = get_pipelines_auth();
        let fields = get_pipelines_fields();
        let config = toml::map::Map::new();
        let payload = PipelinesVersionPayload::new(&config, &fields);

        assert!(report_serialized_config_to_datadog(
            &client,
            endpoint.as_ref(),
            &auth,
            &payload,
            default_max_retries()
        )
        .await
        .is_ok());
    }

    #[tokio::test]
    async fn retry_on_loss_of_network_connection() {
        let addr = next_addr();
        let endpoint = format!("http://{}:{}", addr.ip(), addr.port());

        let report = tokio::spawn(async move {
            let client = HttpClient::new(None, &ProxyConfig::default())
                .expect("Failed to create http client");
            let auth = get_pipelines_auth();
            let fields = get_pipelines_fields();
            let config = toml::map::Map::new();
            let payload = PipelinesVersionPayload::new(&config, &fields);

            report_serialized_config_to_datadog(
                &client,
                endpoint.as_ref(),
                &auth,
                &payload,
                default_max_retries(),
            )
            .await
        });
        sleep(Duration::from_secs(2)).await;

        // The server is completely unavailable when initially reporting to
        // simulate a network/connection failure
        let listener = TcpListener::bind(addr).unwrap();
        let server = MockServer::builder().listener(listener).start().await;
        Mock::given(matchers::method("POST"))
            .respond_with(ResponseTemplate::new(StatusCode::OK))
            .mount(&server)
            .await;

        let res = report.await.unwrap();
        assert!(res.is_ok());
    }

    #[tokio::test]
    async fn error_exceed_max_retries() {
        let server = build_test_server_error_and_recover(StatusCode::INTERNAL_SERVER_ERROR).await;

        let endpoint = server.uri();
        let client =
            HttpClient::new(None, &ProxyConfig::default()).expect("Failed to create http client");
        let auth = get_pipelines_auth();
        let fields = get_pipelines_fields();
        let config = toml::map::Map::new();
        let payload = PipelinesVersionPayload::new(&config, &fields);

        assert!(report_serialized_config_to_datadog(
            &client,
            endpoint.as_ref(),
            &auth,
            &payload,
            1
        )
        .await
        .is_err());
    }

    /// This test asserts that configuration reporting errors do NOT impact the
    /// rest of Vector starting and running.
    ///
    /// In general, Vector should continue operating even in the event that the
    /// enterprise API is down/having issues. Do not modify this behavior
    /// without prior approval.
    #[tokio::test]
    async fn vector_continues_on_reporting_error() {
        let _ = metrics::init_test();

        let server = build_test_server_error_and_recover(StatusCode::NOT_IMPLEMENTED).await;
        let endpoint = server.uri();

        let vector_config = formatdoc! {r#"
            [enterprise]
            application_key = "application_key"
            api_key = "api_key"
            configuration_key = "configuration_key"
            endpoint = "{endpoint}"
            max_retries = 1

            [sources.in]
            type = "demo_logs"
            format = "syslog"
            count = 3

            [sinks.out]
            type = "blackhole"
            inputs = ["*"]
        "#, endpoint=endpoint};

        let config_file = get_vector_config_file(vector_config);

        let opts = Opts {
            root: get_root_opts(config_file.path().to_path_buf()),
            sub_command: None,
        };

        // Spawn a separate thread to avoid nested async runtime errors
        let vector_continued = thread::spawn(|| {
            // Configuration reporting is guaranteed to fail here due to API
            // server issues. However, the app should still start up and run.
            Application::prepare_from_opts(opts).map_or(false, |app| {
                // Finish running the topology to avoid error logs
                app.run();
                true
            })
        })
        .join()
        .unwrap();

        assert!(!server.received_requests().await.unwrap().is_empty());
        assert!(vector_continued);
    }

    #[tokio::test]
    async fn vector_does_not_start_with_enterprise_misconfigured() {
        let _ = metrics::init_test();

        let server = build_test_server_error_and_recover(StatusCode::NOT_IMPLEMENTED).await;
        let endpoint = server.uri();

        let vector_config = formatdoc! {r#"
            [enterprise]
            application_key = "application_key"
            configuration_key = "configuration_key"
            endpoint = "{endpoint}"
            max_retries = 1

            [sources.in]
            type = "demo_logs"
            format = "syslog"
            count = 1
            interval = 0.0

            [sinks.out]
            type = "blackhole"
            inputs = ["*"]
        "#, endpoint=endpoint};

        let config_file = get_vector_config_file(vector_config);

        let opts = Opts {
            root: get_root_opts(config_file.path().to_path_buf()),
            sub_command: None,
        };

        let vector_failed_to_start = thread::spawn(|| {
            // With [enterprise] configured but no API key, starting the app
            // should fail
            Application::prepare_from_opts(opts).is_err()
        })
        .join()
        .unwrap();

        assert!(server.received_requests().await.unwrap().is_empty());
        assert!(vector_failed_to_start);
    }

    #[test]
    fn dynamic_tags_to_remap_config_for_metrics() {
        let tags = IndexMap::from([
            ("pull_request".to_string(), "1234".to_string()),
            ("replica".to_string(), "abcd".to_string()),
            ("variant".to_string(), "baseline".to_string()),
        ]);

        let vrl = convert_tags_to_vrl(&tags, true);
        assert_eq!(
            vrl,
            r#".tags = merge(.tags, {"pull_request":"1234","replica":"abcd","variant":"baseline"}, deep: true)"#
        );
        // We need to set up some state here to inform the VRL compiler that
        // .tags is an object and merge() is thus a safe operation (mimicking
        // the environment this code will actually run in).
        let mut state = vrl::state::ExternalEnv::new_with_kind(Kind::object(btreemap! {
            "tags" => Kind::object(BTreeMap::new()),
        }));
        assert!(
            vrl::compile_with_state(vrl.as_str(), vrl_stdlib::all().as_ref(), &mut state).is_ok()
        );
    }

    #[test]
    fn dynamic_tags_to_remap_config_for_logs() {
        let tags = IndexMap::from([
            ("pull_request".to_string(), "1234".to_string()),
            ("replica".to_string(), "abcd".to_string()),
            ("variant".to_string(), "baseline".to_string()),
        ]);
        let vrl = convert_tags_to_vrl(&tags, false);

        assert_eq!(
            vrl,
            r#". = merge(., {"pull_request":"1234","replica":"abcd","variant":"baseline"}, deep: true)"#
        );
        assert!(vrl::compile(vrl.as_str(), vrl_stdlib::all().as_ref()).is_ok());
    }
}<|MERGE_RESOLUTION|>--- conflicted
+++ resolved
@@ -272,32 +272,10 @@
             _ => return Err(EnterpriseError::Disabled),
         };
 
-<<<<<<< HEAD
-    // Get the configuration version. In DD Pipelines, this is referred to as the 'config hash'.
-    let config_version = config.version.clone().expect("Config should be versioned");
-
-    // Get the Vector version. This is reported to Pipelines along with a config hash.
-    let vector_version = crate::get_version();
-
-    // Report the internal configuration to Datadog Observability Pipelines.
-    // First, we need to create a JSON representation of config, based on the original files
-    // that Vector was spawned with.
-    let (table, _) = process_paths(config_paths)
-        .and_then(|paths| load_source_from_paths(&paths).ok())
-        .expect("Couldn't load source from config paths. Please report.");
-
-    // Set the relevant fields needed to report a config to Datadog. This is a struct rather than
-    // exploding as func arguments to avoid confusion with multiple &str fields.
-    let fields = PipelinesStrFields {
-        config_version: config_version.as_ref(),
-        vector_version: &vector_version,
-    };
-=======
         // Return early if the feature isn't enabled.
         if !opts.enabled {
             return Err(EnterpriseError::Disabled);
         }
->>>>>>> 30a35197
 
         let api_key = match &opts.api_key {
             // API key provided explicitly.
