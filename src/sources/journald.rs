use crate::{
    config::{log_schema, DataType, GlobalOptions, SourceConfig, SourceDescription},
    event::{Event, LogEvent, LookupBuf, Value},
    internal_events::{JournaldEventReceived, JournaldInvalidRecord},
    shutdown::ShutdownSignal,
    Pipeline,
};
use bytes::Bytes;
use chrono::TimeZone;
use codec::BytesDelimitedCodec;
use futures::{future, stream::BoxStream, SinkExt, StreamExt};
use lazy_static::lazy_static;
use nix::{
    sys::signal::{kill, Signal},
    unistd::Pid,
};
use serde::{Deserialize, Serialize};
use serde_json::{Error as JsonError, Value as JsonValue};
use snafu::{ResultExt, Snafu};
use std::{
    collections::{HashMap, HashSet},
    io::SeekFrom,
    iter::FromIterator,
    path::PathBuf,
    process::Stdio,
    str::FromStr,
    time::Duration,
};
use tokio_util::codec::FramedRead;

use tokio::{
    fs::{File, OpenOptions},
    io::{self, AsyncReadExt, AsyncWriteExt},
    process::Command,
    time::delay_for,
};
use tracing_futures::Instrument;

const DEFAULT_BATCH_SIZE: usize = 16;

const CHECKPOINT_FILENAME: &str = "checkpoint.txt";
const CURSOR: &str = "__CURSOR";
const SYSTEMD_UNIT: &str = "_SYSTEMD_UNIT";

const BACKOFF_DURATION: Duration = Duration::from_secs(1);

lazy_static! {
    static ref JOURNALCTL: PathBuf = "journalctl".into();
    static ref HOSTNAME: LookupBuf = LookupBuf::from("_HOSTNAME");
    static ref MESSAGE: LookupBuf = LookupBuf::from("MESSAGE");
    static ref SOURCE_TIMESTAMP: LookupBuf = LookupBuf::from("_SOURCE_REALTIME_TIMESTAMP");
    static ref RECEIVED_TIMESTAMP: LookupBuf = LookupBuf::from("__REALTIME_TIMESTAMP");
}

#[derive(Debug, Snafu)]
enum BuildError {
    #[snafu(display("journalctl failed to execute: {}", source))]
    JournalctlSpawn { source: io::Error },
    #[snafu(display("Cannot use both `units` and `include_units`"))]
    BothUnitsAndIncludeUnits,
    #[snafu(display(
        "The unit {:?} is duplicated in both include_units and exclude_units",
        unit
    ))]
    DuplicatedUnit { unit: String },
}

#[derive(Deserialize, Serialize, Debug, Default)]
#[serde(deny_unknown_fields, default)]
pub struct JournaldConfig {
    pub current_boot_only: Option<bool>,
    pub units: Vec<String>,
    pub include_units: Vec<String>,
    pub exclude_units: Vec<String>,
    pub data_dir: Option<PathBuf>,
    pub batch_size: Option<usize>,
    pub journalctl_path: Option<PathBuf>,
    #[serde(default)]
    pub remap_priority: bool,
}

inventory::submit! {
    SourceDescription::new::<JournaldConfig>("journald")
}

impl_generate_config_from_default!(JournaldConfig);

type Record = HashMap<String, String>;

#[async_trait::async_trait]
#[typetag::serde(name = "journald")]
impl SourceConfig for JournaldConfig {
    async fn build(
        &self,
        name: &str,
        globals: &GlobalOptions,
        shutdown: ShutdownSignal,
        out: Pipeline,
    ) -> crate::Result<super::Source> {
        let data_dir = globals.resolve_and_make_data_subdir(self.data_dir.as_ref(), name)?;

        let include_units = match (!self.units.is_empty(), !self.include_units.is_empty()) {
            (true, true) => return Err(BuildError::BothUnitsAndIncludeUnits.into()),
            (true, false) => {
                warn!("The `units` setting is deprecated, use `include_units` instead.");
                &self.units
            }
            (false, _) => &self.include_units,
        };

        let include_units: HashSet<String> = include_units.iter().map(|s| fixup_unit(&s)).collect();
        let exclude_units: HashSet<String> =
            self.exclude_units.iter().map(|s| fixup_unit(&s)).collect();
        if let Some(unit) = include_units
            .iter()
            .find(|unit| exclude_units.contains(&unit[..]))
        {
            let unit = unit.into();
            return Err(BuildError::DuplicatedUnit { unit }.into());
        }

        let mut checkpoint_path = data_dir;
        checkpoint_path.push(CHECKPOINT_FILENAME);

        let journalctl_path = self
            .journalctl_path
            .clone()
            .unwrap_or_else(|| JOURNALCTL.clone());

        let batch_size = self.batch_size.unwrap_or(DEFAULT_BATCH_SIZE);
        let current_boot_only = self.current_boot_only.unwrap_or(true);

        let start: StartJournalctlFn =
            Box::new(move |cursor| start_journalctl(&journalctl_path, current_boot_only, cursor));

        Ok(Box::pin(
            JournaldSource {
                include_units,
                exclude_units,
                checkpoint_path,
                batch_size,
                remap_priority: self.remap_priority,
                out,
            }
            .run_shutdown(shutdown, start)
            .instrument(info_span!("journald-server")),
        ))
    }

    fn output_type(&self) -> DataType {
        DataType::Log
    }

    fn source_type(&self) -> &'static str {
        "journald"
    }
}

struct JournaldSource {
    include_units: HashSet<String>,
    exclude_units: HashSet<String>,
    checkpoint_path: PathBuf,
    batch_size: usize,
    remap_priority: bool,
    out: Pipeline,
}

impl JournaldSource {
    async fn run_shutdown(
        self,
        shutdown: ShutdownSignal,
        start_journalctl: StartJournalctlFn,
    ) -> Result<(), ()> {
        let mut checkpointer = Checkpointer::new(self.checkpoint_path.clone())
            .await
            .map_err(|error| {
                error!(
                    message = "Unable to open checkpoint file.",
                    path = ?self.checkpoint_path,
                    %error,
                );
            })?;

        let mut cursor = match checkpointer.get().await {
            Ok(cursor) => cursor,
            Err(error) => {
                error!(
                    message = "Could not retrieve saved journald checkpoint.",
                    %error
                );
                None
            }
        };

        let mut on_stop = None;
        let run = Box::pin(self.run(
            &mut checkpointer,
            &mut cursor,
            &mut on_stop,
            start_journalctl,
        ));
        future::select(run, shutdown).await;

        if let Some(stop) = on_stop {
            stop();
        }

        Self::save_checkpoint(&mut checkpointer, &cursor).await;

        Ok(())
    }

    async fn run<'a>(
        mut self,
        checkpointer: &'a mut Checkpointer,
        cursor: &'a mut Option<String>,
        on_stop: &'a mut Option<StopJournalctlFn>,
        start_journalctl: StartJournalctlFn,
    ) {
        loop {
            info!("Starting journalctl.");
            match start_journalctl(&*cursor) {
                Ok((stream, stop)) => {
                    *on_stop = Some(stop);
                    let should_restart = self.run_stream(stream, checkpointer, cursor).await;
                    if let Some(stop) = on_stop.take() {
                        stop();
                    }
                    if !should_restart {
                        return;
                    }
                }
                Err(error) => {
                    error!(message = "Error starting journalctl process.", %error);
                }
            };

            // journalctl process should never stop,
            // so it is an error if we reach here.
            delay_for(BACKOFF_DURATION).await;
        }
    }

    /// Process `journalctl` output until some error occurs.
    /// Return `true` if should restart `journalctl`.
    async fn run_stream<'a>(
        &'a mut self,
        mut stream: BoxStream<'static, io::Result<Bytes>>,
        checkpointer: &'a mut Checkpointer,
        cursor: &'a mut Option<String>,
    ) -> bool {
        loop {
            let mut saw_record = false;

            for _ in 0..self.batch_size {
                let bytes = match stream.next().await {
                    None => {
                        warn!("Journalctl process stopped.");
                        return true;
                    }
                    Some(Ok(text)) => text,
                    Some(Err(error)) => {
                        error!(
                            message = "Could not read from journald source.",
                            %error,
                        );
                        break;
                    }
                };

                let mut record = match decode_record(&bytes, self.remap_priority) {
                    Ok(record) => record,
                    Err(error) => {
                        emit!(JournaldInvalidRecord {
                            error,
                            text: String::from_utf8_lossy(&bytes).into_owned()
                        });
                        continue;
                    }
                };
                if let Some(tmp) = record.remove(&*CURSOR) {
                    *cursor = Some(tmp);
                }

                saw_record = true;

                let unit = record.get(&*SYSTEMD_UNIT);
                if filter_unit(unit, &self.include_units, &self.exclude_units) {
                    continue;
                }

                emit!(JournaldEventReceived {
                    byte_size: bytes.len()
                });

                match self.out.send(create_event(record)).await {
                    Ok(_) => {}
                    Err(error) => {
                        error!(message = "Could not send journald log.", %error);
                        // `out` channel is closed, don't restart journalctl.
                        return false;
                    }
                }
            }

            if saw_record {
                Self::save_checkpoint(checkpointer, &*cursor).await;
            }
        }
    }

    async fn save_checkpoint(checkpointer: &mut Checkpointer, cursor: &Option<String>) {
        if let Some(cursor) = cursor {
            if let Err(error) = checkpointer.set(cursor).await {
                error!(
                    message = "Could not set journald checkpoint.",
                    %error,
                    filename = ?checkpointer.filename,
                );
            }
        }
    }
}

/// A function that starts journalctl process.
/// Return a stream of output splitted by '\n', and a `StopJournalctlFn`.
///
/// Code uses `start_journalctl` below,
/// but we need this type to implement fake journald source in testing.
type StartJournalctlFn = Box<
    dyn Fn(
            &Option<String>, // cursor
        ) -> crate::Result<(BoxStream<'static, io::Result<Bytes>>, StopJournalctlFn)>
        + Send
        + Sync,
>;

type StopJournalctlFn = Box<dyn FnOnce() + Send>;

fn start_journalctl(
    path: &PathBuf,
    current_boot_only: bool,
    cursor: &Option<String>,
) -> crate::Result<(BoxStream<'static, io::Result<Bytes>>, StopJournalctlFn)> {
    let mut command = Command::new(path);
    command.stdout(Stdio::piped());
    command.arg("--follow");
    command.arg("--all");
    command.arg("--show-cursor");
    command.arg("--output=json");

    if current_boot_only {
        command.arg("--boot");
    }

    if let Some(cursor) = cursor {
        command.arg(format!("--after-cursor={}", cursor));
    } else {
        // journalctl --follow only outputs a few lines without a starting point
        command.arg("--since=2000-01-01");
    }

    let mut child = command.spawn().context(JournalctlSpawn)?;

    let stream = FramedRead::new(
        child.stdout.take().unwrap(),
        BytesDelimitedCodec::new(b'\n'),
    )
    .boxed();

    let pid = Pid::from_raw(child.id() as i32);
    let stop = Box::new(move || {
        let _ = kill(pid, Signal::SIGTERM);
    });

    Ok((stream, stop))
}

fn create_event(record: Record) -> Event {
    let mut log = LogEvent::from_iter(record.into_iter().map(|(k, v)| (LookupBuf::from(k), v)));
    // Convert some journald-specific field names into Vector standard ones.
    if let Some(message) = log.remove(&*MESSAGE, false) {
        log.insert(log_schema().message_key().clone(), message);
    }
    if let Some(host) = log.remove(&*HOSTNAME, false) {
        log.insert(log_schema().host_key().clone(), host);
    }
    // Translate the timestamp, and so leave both old and new names.
    if let Some(timestamp) = log
        .get(&*SOURCE_TIMESTAMP)
        .or_else(|| log.get(&*RECEIVED_TIMESTAMP))
    {
        if let Value::Bytes(timestamp) = timestamp {
            if let Ok(timestamp) = String::from_utf8_lossy(timestamp).parse::<u64>() {
                let timestamp = chrono::Utc.timestamp(
                    (timestamp / 1_000_000) as i64,
                    (timestamp % 1_000_000) as u32 * 1_000,
                );
                log.insert(
                    log_schema().timestamp_key().clone(),
                    Value::Timestamp(timestamp),
                );
            }
        }
    }
    // Add source type
    log.insert(
        log_schema().source_type_key().clone(),
        Bytes::from("journald"),
    );

    log.into()
}

/// Map the given unit name into a valid systemd unit
/// by appending ".service" if no extension is present.
fn fixup_unit(unit: &str) -> String {
    if unit.contains('.') {
        unit.into()
    } else {
        format!("{}.service", unit)
    }
}

fn decode_record(line: &[u8], remap: bool) -> Result<Record, JsonError> {
    let mut record = serde_json::from_str::<JsonValue>(&String::from_utf8_lossy(line))?;
    // journalctl will output non-ASCII values using an array
    // of integers. Look for those values and re-parse them.
    if let Some(record) = record.as_object_mut() {
        for (_, value) in record.iter_mut() {
            if let Some(decoded) = value.as_array().and_then(|v| decode_array(&v)) {
                *value = decoded;
            }
        }
    }
    if remap {
        record.get_mut("PRIORITY").map(remap_priority);
    }
    serde_json::from_value(record)
}

fn decode_array(array: &[JsonValue]) -> Option<JsonValue> {
    // From the array of values, turn all the numbers into bytes, and
    // then the bytes into a string, but return None if any value in the
    // array was not a valid byte.
    array
        .iter()
        .map(|item| {
            item.as_u64().and_then(|num| match num {
                num if num <= u8::max_value() as u64 => Some(num as u8),
                _ => None,
            })
        })
        .collect::<Option<Vec<u8>>>()
        .map(|array| String::from_utf8_lossy(&array).into())
}

fn remap_priority(priority: &mut JsonValue) {
    if let Some(num) = priority.as_str().and_then(|s| usize::from_str(s).ok()) {
        let text = match num {
            0 => "EMERG",
            1 => "ALERT",
            2 => "CRIT",
            3 => "ERR",
            4 => "WARNING",
            5 => "NOTICE",
            6 => "INFO",
            7 => "DEBUG",
            _ => "UNKNOWN",
        };
        *priority = JsonValue::String(text.into());
    }
}

/// Should the given unit name be filtered (excluded)?
fn filter_unit(
    unit: Option<&String>,
    includes: &HashSet<String>,
    excludes: &HashSet<String>,
) -> bool {
    match (unit, includes.is_empty(), excludes.is_empty()) {
        (None, empty, _) => !empty,
        (Some(_), true, true) => false,
        (Some(unit), false, true) => !includes.contains(unit),
        (Some(unit), true, false) => excludes.contains(unit),
        (Some(unit), false, false) => !includes.contains(unit) || excludes.contains(unit),
    }
}

struct Checkpointer {
    file: File,
    filename: PathBuf,
}

impl Checkpointer {
    async fn new(filename: PathBuf) -> Result<Self, io::Error> {
        let file = OpenOptions::new()
            .read(true)
            .write(true)
            .create(true)
            .open(&filename)
            .await?;
        Ok(Checkpointer { file, filename })
    }

    async fn set(&mut self, token: &str) -> Result<(), io::Error> {
        self.file.seek(SeekFrom::Start(0)).await?;
        self.file
            .write_all(format!("{}\n", token).as_bytes())
            .await?;
        Ok(())
    }

    async fn get(&mut self) -> Result<Option<String>, io::Error> {
        let mut buf = Vec::<u8>::new();
        self.file.seek(SeekFrom::Start(0)).await?;
        self.file.read_to_end(&mut buf).await?;
        match buf.len() {
            0 => Ok(None),
            _ => {
                let text = String::from_utf8_lossy(&buf);
                match text.find('\n') {
                    Some(nl) => Ok(Some(String::from(&text[..nl]))),
                    None => Ok(None), // Maybe return an error?
                }
            }
        }
    }
}

#[cfg(test)]
mod checkpointer_tests {
    use super::*;
    use tempfile::tempdir;
    use tokio::fs::read_to_string;

    #[test]
    fn generate_config() {
        crate::test_util::test_generate_config::<JournaldConfig>();
    }

    #[tokio::test]
    async fn journald_checkpointer_works() {
        let tempdir = tempdir().unwrap();
        let mut filename = tempdir.path().to_path_buf();
        filename.push(CHECKPOINT_FILENAME);
        let mut checkpointer = Checkpointer::new(filename.clone())
            .await
            .expect("Creating checkpointer failed!");

        assert!(checkpointer.get().await.unwrap().is_none());

        checkpointer
            .set("first test")
            .await
            .expect("Setting checkpoint failed");
        assert_eq!(checkpointer.get().await.unwrap().unwrap(), "first test");
        let contents = read_to_string(filename.clone())
            .await
            .unwrap_or_else(|_| panic!("Failed to read: {:?}", filename));
        assert!(contents.starts_with("first test\n"));

        checkpointer
            .set("second")
            .await
            .expect("Setting checkpoint failed");
        assert_eq!(checkpointer.get().await.unwrap().unwrap(), "second");
        let contents = read_to_string(filename.clone())
            .await
            .unwrap_or_else(|_| panic!("Failed to read: {:?}", filename));
        assert!(contents.starts_with("second\n"));
    }
}

#[cfg(test)]
mod tests {
    use super::*;
<<<<<<< HEAD
    use crate::event::Lookup;
    use futures::compat::Future01CompatExt;
=======
>>>>>>> 9052239a
    use futures::Stream;
    use std::pin::Pin;
    use std::{
        io::{BufRead, BufReader, Cursor},
        iter::FromIterator,
        task::{Context, Poll},
    };
    use tempfile::tempdir;
    use tokio::{
        io,
        time::{delay_for, timeout, Duration},
    };

    const FAKE_JOURNAL: &str = r#"{"_SYSTEMD_UNIT":"sysinit.target","MESSAGE":"System Initialization","__CURSOR":"1","_SOURCE_REALTIME_TIMESTAMP":"1578529839140001","PRIORITY":"6"}
{"_SYSTEMD_UNIT":"unit.service","MESSAGE":"unit message","__CURSOR":"2","_SOURCE_REALTIME_TIMESTAMP":"1578529839140002","PRIORITY":"7"}
{"_SYSTEMD_UNIT":"badunit.service","MESSAGE":[194,191,72,101,108,108,111,63],"__CURSOR":"2","_SOURCE_REALTIME_TIMESTAMP":"1578529839140003","PRIORITY":"5"}
{"_SYSTEMD_UNIT":"stdout","MESSAGE":"Missing timestamp","__CURSOR":"3","__REALTIME_TIMESTAMP":"1578529839140004","PRIORITY":"2"}
{"_SYSTEMD_UNIT":"stdout","MESSAGE":"Different timestamps","__CURSOR":"4","_SOURCE_REALTIME_TIMESTAMP":"1578529839140005","__REALTIME_TIMESTAMP":"1578529839140004","PRIORITY":"3"}
{"_SYSTEMD_UNIT":"syslog.service","MESSAGE":"Non-ASCII in other field","__CURSOR":"5","_SOURCE_REALTIME_TIMESTAMP":"1578529839140005","__REALTIME_TIMESTAMP":"1578529839140004","PRIORITY":"3","SYSLOG_RAW":[194,191,87,111,114,108,100,63]}
"#;

    struct FakeJournal {
        reader: BufReader<Cursor<&'static str>>,
    }

    impl FakeJournal {
        fn next(&mut self) -> Option<io::Result<Bytes>> {
            let mut line = String::new();
            match self.reader.read_line(&mut line) {
                Ok(0) => None,
                Ok(_) => {
                    line.pop();
                    Some(Ok(Bytes::from(line)))
                }
                Err(err) => Some(Err(err)),
            }
        }
    }

    impl Stream for FakeJournal {
        type Item = io::Result<Bytes>;

        fn poll_next(self: Pin<&mut Self>, _cx: &mut Context) -> Poll<Option<Self::Item>> {
            Poll::Ready(Pin::into_inner(self).next())
        }
    }

    impl FakeJournal {
        fn new(
            checkpoint: &Option<String>,
        ) -> crate::Result<(BoxStream<'static, io::Result<Bytes>>, StopJournalctlFn)> {
            let cursor = Cursor::new(FAKE_JOURNAL);
            let reader = BufReader::new(cursor);
            let mut journal = FakeJournal { reader };

            // The cursors are simply line numbers
            if let Some(cursor) = checkpoint {
                let cursor = cursor.parse::<usize>().expect("Invalid cursor");
                for _ in 0..cursor {
                    journal.next();
                }
            }

            Ok((Box::pin(journal), Box::new(|| ())))
        }
    }

    async fn run_journal(iunits: &[&str], xunits: &[&str], cursor: Option<&str>) -> Vec<Event> {
        let (tx, rx) = Pipeline::new_test();
        let (trigger, shutdown, _) = ShutdownSignal::new_wired();

        let tempdir = tempdir().unwrap();
        let mut checkpoint_path = tempdir.path().to_path_buf();
        checkpoint_path.push(CHECKPOINT_FILENAME);

        let mut checkpointer = Checkpointer::new(checkpoint_path.clone())
            .await
            .expect("Creating checkpointer failed!");

        if let Some(cursor) = cursor {
            checkpointer
                .set(cursor)
                .await
                .expect("Could not set checkpoint");
        }

        let include_units = HashSet::<String>::from_iter(iunits.iter().map(|&s| s.into()));
        let exclude_units = HashSet::<String>::from_iter(xunits.iter().map(|&s| s.into()));

        let source = JournaldSource {
            include_units,
            exclude_units,
            checkpoint_path,
            batch_size: DEFAULT_BATCH_SIZE,
            remap_priority: true,
            out: tx,
        }
        .run_shutdown(shutdown, Box::new(FakeJournal::new));
        tokio::spawn(source);

        delay_for(Duration::from_millis(100)).await;
        drop(trigger);

        timeout(Duration::from_secs(1), rx.collect()).await.unwrap()
    }

    #[tokio::test]
    async fn reads_journal() {
        let received = run_journal(&[], &[], None).await;
        assert_eq!(received.len(), 6);
        assert_eq!(
            message(&received[0]),
            Value::Bytes("System Initialization".into())
        );
        assert_eq!(
            received[0].as_log()[log_schema().source_type_key()],
            "journald".into()
        );
        assert_eq!(timestamp(&received[0]), value_ts(1578529839, 140001000));
        assert_eq!(priority(&received[0]), Value::Bytes("INFO".into()));
        assert_eq!(message(&received[1]), Value::Bytes("unit message".into()));
        assert_eq!(timestamp(&received[1]), value_ts(1578529839, 140002000));
        assert_eq!(priority(&received[1]), Value::Bytes("DEBUG".into()));
    }

    #[tokio::test]
    async fn includes_units() {
        let received = run_journal(&["unit.service"], &[], None).await;
        assert_eq!(received.len(), 1);
        assert_eq!(message(&received[0]), Value::Bytes("unit message".into()));
        assert_eq!(timestamp(&received[0]), value_ts(1578529839, 140002000));
    }

    #[tokio::test]
    async fn excludes_units() {
        let received = run_journal(&[], &["unit.service", "badunit.service"], None).await;
        assert_eq!(received.len(), 4);
        assert_eq!(
            message(&received[0]),
            Value::Bytes("System Initialization".into())
        );
        assert_eq!(
            message(&received[1]),
            Value::Bytes("Missing timestamp".into())
        );
        assert_eq!(
            message(&received[2]),
            Value::Bytes("Different timestamps".into())
        );
    }

    #[tokio::test]
    async fn handles_checkpoint() {
        let received = run_journal(&[], &[], Some("1")).await;
        assert_eq!(received.len(), 5);
        assert_eq!(message(&received[0]), Value::Bytes("unit message".into()));
        assert_eq!(timestamp(&received[0]), value_ts(1578529839, 140002000));
    }

    #[tokio::test]
    async fn parses_array_messages() {
        let received = run_journal(&["badunit.service"], &[], None).await;
        assert_eq!(received.len(), 1);
        assert_eq!(message(&received[0]), Value::Bytes("¿Hello?".into()));
    }

    #[tokio::test]
    async fn parses_array_fields() {
        let received = run_journal(&["syslog.service"], &[], None).await;
        assert_eq!(received.len(), 1);
        assert_eq!(
            received[0].as_log()[Lookup::from("SYSLOG_RAW")],
            Value::Bytes("¿World?".into())
        );
    }

    #[tokio::test]
    async fn handles_missing_timestamp() {
        let received = run_journal(&["stdout"], &[], None).await;
        assert_eq!(received.len(), 2);
        assert_eq!(timestamp(&received[0]), value_ts(1578529839, 140004000));
        assert_eq!(timestamp(&received[1]), value_ts(1578529839, 140005000));
    }

    #[test]
    fn filter_unit_works_correctly() {
        let empty: HashSet<String> = vec![].into_iter().collect();
        let includes: HashSet<String> = vec!["one", "two"].into_iter().map(Into::into).collect();
        let excludes: HashSet<String> = vec!["foo", "bar"].into_iter().map(Into::into).collect();

        assert_eq!(filter_unit(None, &empty, &empty), false);
        assert_eq!(filter_unit(None, &includes, &empty), true);
        assert_eq!(filter_unit(None, &empty, &excludes), false);
        assert_eq!(filter_unit(None, &includes, &excludes), true);
        let one = String::from("one");
        assert_eq!(filter_unit(Some(&one), &empty, &empty), false);
        assert_eq!(filter_unit(Some(&one), &includes, &empty), false);
        assert_eq!(filter_unit(Some(&one), &empty, &excludes), false);
        assert_eq!(filter_unit(Some(&one), &includes, &excludes), false);
        let two = String::from("bar");
        assert_eq!(filter_unit(Some(&two), &empty, &empty), false);
        assert_eq!(filter_unit(Some(&two), &includes, &empty), true);
        assert_eq!(filter_unit(Some(&two), &empty, &excludes), true);
        assert_eq!(filter_unit(Some(&two), &includes, &excludes), true);
    }

    fn message(event: &Event) -> Value {
        event.as_log()[log_schema().message_key()].clone()
    }

    fn timestamp(event: &Event) -> Value {
        event.as_log()[log_schema().timestamp_key()].clone()
    }

    fn value_ts(secs: i64, usecs: u32) -> Value {
        Value::Timestamp(chrono::Utc.timestamp(secs, usecs))
    }

    fn priority(event: &Event) -> Value {
        event.as_log()[Lookup::from("PRIORITY")].clone()
    }
}<|MERGE_RESOLUTION|>--- conflicted
+++ resolved
@@ -575,11 +575,7 @@
 #[cfg(test)]
 mod tests {
     use super::*;
-<<<<<<< HEAD
     use crate::event::Lookup;
-    use futures::compat::Future01CompatExt;
-=======
->>>>>>> 9052239a
     use futures::Stream;
     use std::pin::Pin;
     use std::{
