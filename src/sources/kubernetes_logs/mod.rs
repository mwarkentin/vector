//! This mod implements `kubernetes_logs` source.
//! The scope of this source is to consume the log files that `kubelet` keeps
//! at `/var/log/pods` at the host of the k8s node when `vector` itself is
//! running inside the cluster as a `DaemonSet`.

#![deny(missing_docs)]

use crate::event::Event;
use crate::internal_events::{
    FileSourceInternalEventsEmitter, KubernetesLogsEventAnnotationFailed,
    KubernetesLogsEventReceived,
};
use crate::kubernetes as k8s;
use crate::{
<<<<<<< HEAD
    config::{DataType, GenerateConfig, GlobalOptions, SourceConfig, SourceDescription},
    event::LookupBuf,
    log_event,
=======
    config::{
        DataType, GenerateConfig, GlobalOptions, SourceConfig, SourceContext, SourceDescription,
    },
>>>>>>> 8655861b
    shutdown::ShutdownSignal,
    sources,
    transforms::{FunctionTransform, TaskTransform},
};
use bytes::Bytes;
use file_source::{FileServer, FileServerShutdown, FingerprintStrategy, Fingerprinter, ReadFrom};
use k8s_openapi::api::core::v1::Pod;
use serde::{Deserialize, Serialize};
use shared::TimeZone;
use std::convert::TryInto;
use std::path::PathBuf;
use std::time::Duration;

mod k8s_paths_provider;
mod lifecycle;
mod parser;
mod partial_events_merger;
mod path_helpers;
mod pod_metadata_annotator;
mod transform_utils;
mod util;

use futures::{future::FutureExt, sink::Sink, stream::StreamExt};
use k8s_paths_provider::K8sPathsProvider;
use lifecycle::Lifecycle;
use pod_metadata_annotator::PodMetadataAnnotator;

lazy_static::lazy_static! {
    /// The file lookup.
    pub static ref FILE_KEY: LookupBuf = LookupBuf::from("file");
}

/// The `self_node_name` value env var key.
const SELF_NODE_NAME_ENV_KEY: &str = "VECTOR_SELF_NODE_NAME";

/// Configuration for the `kubernetes_logs` source.
#[derive(Deserialize, Serialize, Debug, Clone, Default)]
#[serde(deny_unknown_fields, default)]
pub struct Config {
    /// Specifies the label selector to filter `Pod`s with, to be used in
    /// addition to the built-in `vector.dev/exclude` filter.
    extra_label_selector: String,

    /// The `name` of the Kubernetes `Node` that Vector runs at.
    /// Required to filter the `Pod`s to only include the ones with the log
    /// files accessible locally.
    #[serde(default = "default_self_node_name_env_template")]
    self_node_name: String,

    /// Specifies the field selector to filter `Pod`s with, to be used in
    /// addition to the built-in `Node` filter.
    extra_field_selector: String,

    /// Automatically merge partial events.
    #[serde(default = "crate::serde::default_true")]
    auto_partial_merge: bool,

    /// Specifies the field names for metadata annotation.
    annotation_fields: pod_metadata_annotator::FieldsSpec,

    /// A list of glob patterns to exclude from reading the files.
    exclude_paths_glob_patterns: Vec<PathBuf>,

    /// Max amount of bytes to read from a single file before switching over
    /// to the next file.
    /// This allows distributing the reads more or less evenly accross
    /// the files.
    #[serde(default = "default_max_read_bytes")]
    max_read_bytes: usize,

    /// This value specifies not exactly the globbing, but interval
    /// between the polling the files to watch from the `paths_provider`.
    /// This is quite efficient, yet might still create some load of the
    /// file system; in addition, it is currently coupled with chechsum dumping
    /// in the underlying file server, so setting it too low may introduce
    /// a significant overhead.
    #[serde(default = "default_glob_minimum_cooldown_ms")]
    glob_minimum_cooldown_ms: usize,

    /// A field to use to set the timestamp when Vector ingested the event.
    /// This is useful to compute the latency between important event processing
    /// stages, i.e. the time delta between log line was written and when it was
    /// processed by the `kubernetes_logs` source.
    ingestion_timestamp_field: Option<LookupBuf>,

    /// The default time zone for timestamps without an explicit zone.
    timezone: Option<TimeZone>,

    /// Optional path to a kubeconfig file readable by Vector. If not set,
    /// Vector will try to connect to Kubernetes using in-cluster configuration.
    kube_config_file: Option<PathBuf>,
}

inventory::submit! {
    SourceDescription::new::<Config>(COMPONENT_NAME)
}

impl GenerateConfig for Config {
    fn generate_config() -> toml::Value {
        toml::Value::try_from(&Self {
            self_node_name: default_self_node_name_env_template(),
            auto_partial_merge: true,
            ..Default::default()
        })
        .unwrap()
    }
}

const COMPONENT_NAME: &str = "kubernetes_logs";

#[async_trait::async_trait]
#[typetag::serde(name = "kubernetes_logs")]
impl SourceConfig for Config {
    async fn build(&self, cx: SourceContext) -> crate::Result<sources::Source> {
        let source = Source::new(self, &cx.globals, &cx.name)?;
        Ok(Box::pin(source.run(cx.out, cx.shutdown).map(|result| {
            result.map_err(|error| {
                error!(message = "Source future failed.", %error);
            })
        })))
    }

    fn output_type(&self) -> DataType {
        DataType::Log
    }

    fn source_type(&self) -> &'static str {
        COMPONENT_NAME
    }
}

#[derive(Clone)]
struct Source {
    client: k8s::client::Client,
    data_dir: PathBuf,
    auto_partial_merge: bool,
    fields_spec: pod_metadata_annotator::FieldsSpec,
    field_selector: String,
    label_selector: String,
    exclude_paths: Vec<glob::Pattern>,
    max_read_bytes: usize,
    glob_minimum_cooldown: Duration,
    ingestion_timestamp_field: Option<LookupBuf>,
    timezone: TimeZone,
}

impl Source {
    fn new(config: &Config, globals: &GlobalOptions, name: &str) -> crate::Result<Self> {
        let field_selector = prepare_field_selector(config)?;
        let label_selector = prepare_label_selector(config);

        let k8s_config = match &config.kube_config_file {
            Some(kc) => k8s::client::config::Config::kubeconfig(kc)?,
            None => k8s::client::config::Config::in_cluster()?,
        };
        let client = k8s::client::Client::new(k8s_config)?;

        let data_dir = globals.resolve_and_make_data_subdir(None, name)?;
        let timezone = config.timezone.unwrap_or(globals.timezone);

        let exclude_paths = config
            .exclude_paths_glob_patterns
            .iter()
            .map(|pattern| {
                let pattern = pattern
                    .to_str()
                    .ok_or("glob pattern is not a valid UTF-8 string")?;
                Ok(glob::Pattern::new(pattern)?)
            })
            .collect::<crate::Result<Vec<_>>>()?;

        let glob_minimum_cooldown =
            Duration::from_millis(config.glob_minimum_cooldown_ms.try_into().expect(
                "unable to convert glob_minimum_cooldown_ms from usize to u64 without data loss",
            ));

        Ok(Self {
            client,
            data_dir,
            auto_partial_merge: config.auto_partial_merge,
            fields_spec: config.annotation_fields.clone(),
            field_selector,
            label_selector,
            exclude_paths,
            max_read_bytes: config.max_read_bytes,
            glob_minimum_cooldown,
            ingestion_timestamp_field: config.ingestion_timestamp_field.clone(),
            timezone,
        })
    }

    async fn run<O>(self, out: O, global_shutdown: ShutdownSignal) -> crate::Result<()>
    where
        O: Sink<Event> + Send + 'static + Unpin,
        <O as Sink<Event>>::Error: std::error::Error,
    {
        let Self {
            client,
            data_dir,
            auto_partial_merge,
            fields_spec,
            field_selector,
            label_selector,
            exclude_paths,
            max_read_bytes,
            glob_minimum_cooldown,
            ingestion_timestamp_field,
            timezone,
        } = self;

        let watcher = k8s::api_watcher::ApiWatcher::new(client, Pod::watch_pod_for_all_namespaces);
        let watcher = k8s::instrumenting_watcher::InstrumentingWatcher::new(watcher);
        let (state_reader, state_writer) = evmap::new();
        let state_writer =
            k8s::state::evmap::Writer::new(state_writer, Some(Duration::from_millis(10)));
        let state_writer = k8s::state::instrumenting::Writer::new(state_writer);
        let state_writer =
            k8s::state::delayed_delete::Writer::new(state_writer, Duration::from_secs(60));

        let mut reflector = k8s::reflector::Reflector::new(
            watcher,
            state_writer,
            Some(field_selector),
            Some(label_selector),
            Duration::from_secs(1),
        );
        let reflector_process = reflector.run();

        let paths_provider = K8sPathsProvider::new(state_reader.clone(), exclude_paths);
        let annotator = PodMetadataAnnotator::new(state_reader, fields_spec);

        // TODO: maybe more of the parameters have to be configurable.

        // The 16KB is the maximum size of the payload at single line for both
        // docker and CRI log formats.
        // We take a double of that to account for metadata and padding, and to
        // have a power of two rounding. Line splitting is countered at the
        // parsers, see the `partial_events_merger` logic.
        let max_line_bytes = 32 * 1024; // 32 KiB
        let file_server = FileServer {
            // Use our special paths provider.
            paths_provider,
            // Max amount of bytes to read from a single file before switching
            // over to the next file.
            // This allows distributing the reads more or less evenly accross
            // the files.
            max_read_bytes,
            // We want to use checkpoining mechanism, and resume from where we
            // left off.
            ignore_checkpoints: false,
            // Match the default behavior
            read_from: ReadFrom::Beginning,
            // We're now aware of the use cases that would require specifying
            // the starting point in time since when we should collect the logs,
            // so we just disable it. If users ask, we can expose it. There may
            // be other, more sound ways for users considering the use of this
            // option to solve their use case, so take consideration.
            ignore_before: None,
            // Max line length to expect during regular log reads, see the
            // explanation above.
            max_line_bytes,
            // Delimiter bytes that is used to read the file line-by-line
            line_delimiter: Bytes::from("\n"),
            // The directory where to keep the checkpoints.
            data_dir,
            // This value specifies not exactly the globbing, but interval
            // between the polling the files to watch from the `paths_provider`.
            glob_minimum_cooldown,
            // The shape of the log files is well-known in the Kubernetes
            // environment, so we pick the a specially crafted fingerprinter
            // for the log files.
            fingerprinter: Fingerprinter {
                strategy: FingerprintStrategy::FirstLineChecksum {
                    // Max line length to expect during fingerprinting, see the
                    // explanation above.
                    ignored_header_bytes: 0,
                },
                max_line_length: max_line_bytes,
                ignore_not_found: true,
            },
            // We expect the files distribution to not be a concern because of
            // the way we pick files for gathering: for each container, only the
            // last log file is currently picked. Thus there's no need for
            // ordering, as each logical log stream is guaranteed to start with
            // just one file, makis it impossible to interleave with other
            // relevant log lines in the absense of such relevant log lines.
            oldest_first: false,
            // We do not remove the log files, `kubelet` is responsible for it.
            remove_after: None,
            // The standard emitter.
            emitter: FileSourceInternalEventsEmitter,
            // A handle to the current tokio runtime
            handle: tokio::runtime::Handle::current(),
        };

        let (file_source_tx, file_source_rx) =
            futures::channel::mpsc::channel::<Vec<(Bytes, String)>>(2);

        let mut parser = parser::build(timezone);
        let partial_events_merger = Box::new(partial_events_merger::build(auto_partial_merge));

        let events = file_source_rx.map(futures::stream::iter);
        let events = events.flatten();
        let events = events.map(move |(bytes, file)| {
            let byte_size = bytes.len();
            let mut event = create_event(bytes, &file, ingestion_timestamp_field.clone());
            let file_info = annotator.annotate(&mut event, &file);

            emit!(KubernetesLogsEventReceived {
                file: &file,
                byte_size,
                pod_name: file_info.as_ref().map(|info| info.pod_name),
            });
            if file_info.is_none() {
                emit!(KubernetesLogsEventAnnotationFailed { event: &event });
            }

            event
        });
        let events = events.flat_map(move |event| {
            let mut buf = Vec::with_capacity(1);
            parser.transform(&mut buf, event);
            futures::stream::iter(buf)
        });

        let event_processing_loop = partial_events_merger
            .transform(Box::pin(events))
            .map(Ok)
            .forward(out);

        let mut lifecycle = Lifecycle::new();
        {
            let (slot, shutdown) = lifecycle.add();
            let fut =
                util::cancel_on_signal(reflector_process, shutdown).map(|result| match result {
                    Ok(()) => info!(message = "Reflector process completed gracefully."),
                    Err(error) => {
                        error!(message = "Reflector process exited with an error.", %error)
                    }
                });
            slot.bind(Box::pin(fut));
        }
        {
            let (slot, shutdown) = lifecycle.add();
            let fut = util::run_file_server(file_server, file_source_tx, shutdown).map(|result| {
                match result {
                    Ok(FileServerShutdown) => info!(message = "File server completed gracefully."),
                    Err(error) => error!(message = "File server exited with an error.", %error),
                }
            });
            slot.bind(Box::pin(fut));
        }
        {
            let (slot, shutdown) = lifecycle.add();
            let fut = util::complete_with_deadline_on_signal(
                event_processing_loop,
                shutdown,
                Duration::from_secs(30), // more than enough time to propagate
            )
            .map(|result| {
                match result {
                    Ok(Ok(())) => info!(message = "Event processing loop completed gracefully."),
                    Ok(Err(error)) => error!(
                        message = "Event processing loop exited with an error.",
                        %error
                    ),
                    Err(error) => error!(
                        message = "Event processing loop timed out during the shutdown.",
                        %error
                    ),
                };
            });
            slot.bind(Box::pin(fut));
        }

        lifecycle.run(global_shutdown).await;
        info!(message = "Done.");
        Ok(())
    }
}

fn create_event(line: Bytes, file: &str, ingestion_timestamp_field: Option<LookupBuf>) -> Event {
    let mut event = log_event! {
        crate::config::log_schema().message_key().clone() => line,
        crate::config::log_schema().timestamp_key().clone() => chrono::Utc::now(),
    };

    // Add source type.
    event.as_mut_log().insert(
        crate::config::log_schema().source_type_key().clone(),
        COMPONENT_NAME.to_owned(),
    );

    // Add file.
    event.as_mut_log().insert(FILE_KEY.clone(), file.to_owned());

    // Add ingestion timestamp if requested.
    if let Some(ingestion_timestamp_field) = ingestion_timestamp_field {
        event
            .as_mut_log()
            .insert(ingestion_timestamp_field, chrono::Utc::now());
    }

    event
}

/// This function returns the default value for `self_node_name` variable
/// as it should be at the generated config file.
fn default_self_node_name_env_template() -> String {
    format!("${{{}}}", SELF_NODE_NAME_ENV_KEY.to_owned())
}

fn default_max_read_bytes() -> usize {
    2048
}

fn default_glob_minimum_cooldown_ms() -> usize {
    60000
}

/// This function construct the effective field selector to use, based on
/// the specified configuration.
fn prepare_field_selector(config: &Config) -> crate::Result<String> {
    let self_node_name = if config.self_node_name.is_empty()
        || config.self_node_name == default_self_node_name_env_template()
    {
        std::env::var(SELF_NODE_NAME_ENV_KEY).map_err(|_| {
            format!(
                "self_node_name config value or {} env var is not set",
                SELF_NODE_NAME_ENV_KEY
            )
        })?
    } else {
        config.self_node_name.clone()
    };
    info!(
        message = "Obtained Kubernetes Node name to collect logs for (self).",
        ?self_node_name
    );

    let field_selector = format!("spec.nodeName={}", self_node_name);

    if config.extra_field_selector.is_empty() {
        return Ok(field_selector);
    }

    Ok(format!(
        "{},{}",
        field_selector, config.extra_field_selector
    ))
}

/// This function construct the effective label selector to use, based on
/// the specified configuration.
fn prepare_label_selector(config: &Config) -> String {
    const BUILT_IN: &str = "vector.dev/exclude!=true";

    if config.extra_label_selector.is_empty() {
        return BUILT_IN.to_string();
    }

    format!("{},{}", BUILT_IN, config.extra_label_selector)
}

#[cfg(test)]
mod tests {
    use super::Config;

    #[test]
    fn generate_config() {
        crate::test_util::test_generate_config::<Config>();
    }

    #[test]
    fn prepare_field_selector() {
        let cases = vec![
            // We're not testing `Config::default()` or empty `self_node_name`
            // as passing env vars in the concurrent tests is diffucult.
            (
                Config {
                    self_node_name: "qwe".to_owned(),
                    ..Default::default()
                },
                "spec.nodeName=qwe",
            ),
            (
                Config {
                    self_node_name: "qwe".to_owned(),
                    extra_field_selector: "".to_owned(),
                    ..Default::default()
                },
                "spec.nodeName=qwe",
            ),
            (
                Config {
                    self_node_name: "qwe".to_owned(),
                    extra_field_selector: "foo=bar".to_owned(),
                    ..Default::default()
                },
                "spec.nodeName=qwe,foo=bar",
            ),
        ];

        for (input, expected) in cases {
            let output = super::prepare_field_selector(&input).unwrap();
            assert_eq!(expected, output, "expected left, actual right");
        }
    }

    #[test]
    fn prepare_label_selector() {
        let cases = vec![
            (Config::default(), "vector.dev/exclude!=true"),
            (
                Config {
                    extra_label_selector: "".to_owned(),
                    ..Default::default()
                },
                "vector.dev/exclude!=true",
            ),
            (
                Config {
                    extra_label_selector: "qwe".to_owned(),
                    ..Default::default()
                },
                "vector.dev/exclude!=true,qwe",
            ),
        ];

        for (input, expected) in cases {
            let output = super::prepare_label_selector(&input);
            assert_eq!(expected, output, "expected left, actual right");
        }
    }
}<|MERGE_RESOLUTION|>--- conflicted
+++ resolved
@@ -5,22 +5,17 @@
 
 #![deny(missing_docs)]
 
-use crate::event::Event;
+use crate::event::{Event, LookupBuf};
 use crate::internal_events::{
     FileSourceInternalEventsEmitter, KubernetesLogsEventAnnotationFailed,
     KubernetesLogsEventReceived,
 };
 use crate::kubernetes as k8s;
 use crate::{
-<<<<<<< HEAD
-    config::{DataType, GenerateConfig, GlobalOptions, SourceConfig, SourceDescription},
-    event::LookupBuf,
-    log_event,
-=======
     config::{
         DataType, GenerateConfig, GlobalOptions, SourceConfig, SourceContext, SourceDescription,
     },
->>>>>>> 8655861b
+    log_event,
     shutdown::ShutdownSignal,
     sources,
     transforms::{FunctionTransform, TaskTransform},
