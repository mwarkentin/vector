use std::{future::ready, panic, sync::Arc};

use aws_sdk_s3::error::GetObjectError;
use aws_sdk_s3::Client as S3Client;
use aws_sdk_sqs::error::{DeleteMessageBatchError, ReceiveMessageError};
use aws_sdk_sqs::model::{DeleteMessageBatchRequestEntry, Message};
use aws_sdk_sqs::output::DeleteMessageBatchOutput;
use aws_sdk_sqs::Client as SqsClient;
use aws_smithy_client::SdkError;
use aws_types::region::Region;
use bytes::Bytes;
use chrono::{TimeZone, Utc};
use codecs::{decoding::FramingError, BytesDeserializer, CharacterDelimitedDecoder};
use futures::{FutureExt, Stream, StreamExt, TryFutureExt};
use once_cell::sync::Lazy;
use serde::{Deserialize, Deserializer, Serialize, Serializer};
use snafu::{ResultExt, Snafu};
use tokio::{pin, select};
use tokio_util::codec::FramedRead;
use tracing::Instrument;
use vector_common::internal_event::{
    ByteSize, BytesReceived, InternalEventHandle as _, Protocol, Registered,
};
use vector_config::{configurable_component, NamedComponent};

use crate::{
<<<<<<< HEAD
    config::{log_schema, AcknowledgementsConfig, SourceContext},
    event::{BatchNotifier, BatchStatus},
=======
    config::{log_schema, SourceAcknowledgementsConfig, SourceContext},
    event::{BatchNotifier, BatchStatus, LogEvent},
>>>>>>> b0559bbb
    internal_events::{
        EventsReceived, SqsMessageDeleteBatchError, SqsMessageDeletePartialError,
        SqsMessageDeleteSucceeded, SqsMessageProcessingError, SqsMessageProcessingSucceeded,
        SqsMessageReceiveError, SqsMessageReceiveSucceeded, SqsS3EventRecordInvalidEventIgnored,
        StreamClosedError,
    },
    line_agg::{self, LineAgg},
    shutdown::ShutdownSignal,
    sources::aws_s3::AwsS3Config,
    tls::TlsConfig,
    SourceSender,
};
use lookup::path;
use vector_core::{config::LogNamespace, ByteSizeOf};

static SUPPORTED_S3_EVENT_VERSION: Lazy<semver::VersionReq> =
    Lazy::new(|| semver::VersionReq::parse("~2").unwrap());

/// SQS configuration options.
//
// TODO: It seems awfully likely that we could re-use the existing configuration type for the `aws_sqs` source in some
// way, given the near 100% overlap in configurable values.
#[configurable_component]
#[derive(Clone, Debug, Derivative)]
#[derivative(Default)]
#[serde(deny_unknown_fields)]
pub(super) struct Config {
    /// The URL of the SQS queue to poll for bucket notifications.
    pub(super) queue_url: String,

    /// How long to wait while polling the queue for new messages, in seconds.
    ///
    /// Generally should not be changed unless instructed to do so, as if messages are available, they will always be
    /// consumed, regardless of the value of `poll_secs`.
    // NOTE: We restrict this to u32 for safe conversion to i64 later.
    #[serde(default = "default_poll_secs")]
    #[derivative(Default(value = "default_poll_secs()"))]
    pub(super) poll_secs: u32,

    /// The visibility timeout to use for messages, in secords.
    ///
    /// This controls how long a message is left unavailable after Vector receives it. If Vector receives a message, and
    /// takes longer than `visibility_timeout_secs` to process and delete the message from the queue, it will be made reavailable for another consumer.
    ///
    /// This can happen if, for example, if Vector crashes between consuming a message and deleting it.
    // NOTE: We restrict this to u32 for safe conversion to i64 later.
    #[serde(default = "default_visibility_timeout_secs")]
    #[derivative(Default(value = "default_visibility_timeout_secs()"))]
    pub(super) visibility_timeout_secs: u32,

    /// Whether to delete the message once Vector processes it.
    ///
    /// It can be useful to set this to `false` to debug or during initial Vector setup.
    #[serde(default = "default_true")]
    #[derivative(Default(value = "default_true()"))]
    pub(super) delete_message: bool,

    /// Number of concurrent tasks to create for polling the queue for messages.
    ///
    /// Defaults to the number of available CPUs on the system.
    ///
    /// Should not typically need to be changed, but it can sometimes be beneficial to raise this value when there is a
    /// high rate of messages being pushed into the queue and the objects being fetched are small. In these cases,
    /// Vector may not fully utilize system resources without fetching more messages per second, as the SQS message
    /// consumption rate affects the S3 object retrieval rate.
    #[serde(default = "default_client_concurrency")]
    #[derivative(Default(value = "default_client_concurrency()"))]
    pub(super) client_concurrency: u32,

    #[configurable(derived)]
    #[serde(default)]
    #[derivative(Default)]
    pub(super) tls_options: Option<TlsConfig>,
}

const fn default_poll_secs() -> u32 {
    15
}

const fn default_visibility_timeout_secs() -> u32 {
    300
}

const fn default_true() -> bool {
    true
}

fn default_client_concurrency() -> u32 {
    crate::num_threads() as u32
}

#[derive(Debug, Snafu)]
pub(super) enum IngestorNewError {
    #[snafu(display("Invalid visibility timeout {}: {}", timeout, source))]
    InvalidVisibilityTimeout {
        source: std::num::TryFromIntError,
        timeout: u64,
    },
}

#[allow(clippy::large_enum_variant)]
#[derive(Debug, Snafu)]
pub enum ProcessingError {
    #[snafu(display(
        "Could not parse SQS message with id {} as S3 notification: {}",
        message_id,
        source
    ))]
    InvalidSqsMessage {
        source: serde_json::Error,
        message_id: String,
    },
    #[snafu(display("Failed to fetch s3://{}/{}: {}", bucket, key, source))]
    GetObject {
        source: SdkError<GetObjectError>,
        bucket: String,
        key: String,
    },
    #[snafu(display("Failed to read all of s3://{}/{}: {}", bucket, key, source))]
    ReadObject {
        source: Box<dyn FramingError>,
        bucket: String,
        key: String,
    },
    #[snafu(display("Failed to flush all of s3://{}/{}: {}", bucket, key, source))]
    PipelineSend {
        source: crate::source_sender::ClosedError,
        bucket: String,
        key: String,
    },
    #[snafu(display(
        "Object notification for s3://{}/{} is a bucket in another region: {}",
        bucket,
        key,
        region
    ))]
    WrongRegion {
        region: String,
        bucket: String,
        key: String,
    },
    #[snafu(display("Unsupported S3 event version: {}.", version,))]
    UnsupportedS3EventVersion { version: semver::Version },
    #[snafu(display("Sink reported an error sending events"))]
    ErrorAcknowledgement,
}

pub struct State {
    region: Region,

    s3_client: S3Client,
    sqs_client: SqsClient,

    multiline: Option<line_agg::Config>,
    compression: super::Compression,

    queue_url: String,
    poll_secs: i32,
    client_concurrency: u32,
    visibility_timeout_secs: i32,
    delete_message: bool,
}

pub(super) struct Ingestor {
    state: Arc<State>,
}

impl Ingestor {
    pub(super) async fn new(
        region: Region,
        sqs_client: SqsClient,
        s3_client: S3Client,
        config: Config,
        compression: super::Compression,
        multiline: Option<line_agg::Config>,
    ) -> Result<Ingestor, IngestorNewError> {
        let state = Arc::new(State {
            region,

            s3_client,
            sqs_client,

            compression,
            multiline,

            queue_url: config.queue_url,
            poll_secs: config.poll_secs as i32,
            client_concurrency: config.client_concurrency,
            visibility_timeout_secs: config.visibility_timeout_secs as i32,
            delete_message: config.delete_message,
        });

        Ok(Ingestor { state })
    }

    pub(super) async fn run(
        self,
        cx: SourceContext,
<<<<<<< HEAD
        acknowledgements: AcknowledgementsConfig,
        log_namespace: LogNamespace,
=======
        acknowledgements: SourceAcknowledgementsConfig,
>>>>>>> b0559bbb
    ) -> Result<(), ()> {
        let acknowledgements = cx.do_acknowledgements(acknowledgements);
        let mut handles = Vec::new();
        for _ in 0..self.state.client_concurrency {
            let process = IngestorProcess::new(
                Arc::clone(&self.state),
                cx.out.clone(),
                cx.shutdown.clone(),
                log_namespace,
                acknowledgements,
            );
            let fut = process.run();
            let handle = tokio::spawn(fut.in_current_span());
            handles.push(handle);
        }

        // Wait for all of the processes to finish.  If any one of them panics, we resume
        // that panic here to properly shutdown Vector.
        for handle in handles.drain(..) {
            if let Err(e) = handle.await {
                if e.is_panic() {
                    panic::resume_unwind(e.into_panic());
                }
            }
        }

        Ok(())
    }
}

pub struct IngestorProcess {
    state: Arc<State>,
    out: SourceSender,
    shutdown: ShutdownSignal,
    acknowledgements: bool,
    log_namespace: LogNamespace,
    bytes_received: Registered<BytesReceived>,
}

impl IngestorProcess {
    pub fn new(
        state: Arc<State>,
        out: SourceSender,
        shutdown: ShutdownSignal,
        log_namespace: LogNamespace,
        acknowledgements: bool,
    ) -> Self {
        Self {
            state,
            out,
            shutdown,
            acknowledgements,
            log_namespace,
            bytes_received: register!(BytesReceived::from(Protocol::HTTP)),
        }
    }

    async fn run(mut self) {
        let shutdown = self.shutdown.clone().fuse();
        pin!(shutdown);

        loop {
            select! {
                _ = &mut shutdown => break,
                _ = self.run_once() => {},
            }
        }
    }

    async fn run_once(&mut self) {
        let messages = self.receive_messages().await;
        let messages = messages
            .map(|messages| {
                emit!(SqsMessageReceiveSucceeded {
                    count: messages.len(),
                });
                messages
            })
            .map_err(|err| {
                emit!(SqsMessageReceiveError { error: &err });
                err
            })
            .unwrap_or_default();

        let mut delete_entries = Vec::new();
        for message in messages {
            let receipt_handle = match message.receipt_handle {
                None => {
                    // I don't think this will ever actually happen, but is just an artifact of the
                    // AWS's API predilection for returning nullable values for all response
                    // attributes
                    warn!(message = "Refusing to process message with no receipt_handle.", ?message.message_id);
                    continue;
                }
                Some(ref handle) => handle.to_owned(),
            };

            let message_id = message
                .message_id
                .clone()
                .unwrap_or_else(|| "<unknown>".to_owned());

            match self.handle_sqs_message(message).await {
                Ok(()) => {
                    emit!(SqsMessageProcessingSucceeded {
                        message_id: &message_id
                    });
                    if self.state.delete_message {
                        delete_entries.push(
                            DeleteMessageBatchRequestEntry::builder()
                                .id(message_id)
                                .receipt_handle(receipt_handle)
                                .build(),
                        );
                    }
                }
                Err(err) => {
                    emit!(SqsMessageProcessingError {
                        message_id: &message_id,
                        error: &err,
                    });
                }
            }
        }

        if !delete_entries.is_empty() {
            // We need these for a correct error message if the batch fails overall.
            let cloned_entries = delete_entries.clone();
            match self.delete_messages(delete_entries).await {
                Ok(result) => {
                    // Batch deletes can have partial successes/failures, so we have to check
                    // for both cases and emit accordingly.
                    if let Some(successful_entries) = &result.successful {
                        if !successful_entries.is_empty() {
                            emit!(SqsMessageDeleteSucceeded {
                                message_ids: result.successful.unwrap_or_default(),
                            });
                        }
                    }

                    if let Some(failed_entries) = &result.failed {
                        if !failed_entries.is_empty() {
                            emit!(SqsMessageDeletePartialError {
                                entries: result.failed.unwrap_or_default()
                            });
                        }
                    }
                }
                Err(err) => {
                    emit!(SqsMessageDeleteBatchError {
                        entries: cloned_entries,
                        error: err,
                    });
                }
            }
        }
    }

    async fn handle_sqs_message(&mut self, message: Message) -> Result<(), ProcessingError> {
        let s3_event: Event = serde_json::from_str(message.body.unwrap_or_default().as_ref())
            .context(InvalidSqsMessageSnafu {
                message_id: message
                    .message_id
                    .clone()
                    .unwrap_or_else(|| "<empty>".to_owned()),
            })?;

        match s3_event {
            Event::TestEvent(_s3_test_event) => {
                debug!(?message.message_id, message = "Found S3 Test Event.");
                Ok(())
            }
            Event::Event(s3_event) => self.handle_s3_event(s3_event).await,
        }
    }

    async fn handle_s3_event(&mut self, s3_event: S3Event) -> Result<(), ProcessingError> {
        for record in s3_event.records {
            self.handle_s3_event_record(record, self.log_namespace)
                .await?
        }
        Ok(())
    }

    async fn handle_s3_event_record(
        &mut self,
        s3_event: S3EventRecord,
        log_namespace: LogNamespace,
    ) -> Result<(), ProcessingError> {
        let event_version: semver::Version = s3_event.event_version.clone().into();
        if !SUPPORTED_S3_EVENT_VERSION.matches(&event_version) {
            return Err(ProcessingError::UnsupportedS3EventVersion {
                version: event_version.clone(),
            });
        }

        if s3_event.event_name.kind != "ObjectCreated" {
            emit!(SqsS3EventRecordInvalidEventIgnored {
                bucket: &s3_event.s3.bucket.name,
                key: &s3_event.s3.object.key,
                kind: &s3_event.event_name.kind,
                name: &s3_event.event_name.name,
            });
            return Ok(());
        }

        // S3 has to send notifications to a queue in the same region so I don't think this will
        // actually ever be hit unless messages are being forwarded from one queue to another
        if self.state.region.as_ref() != s3_event.aws_region.as_str() {
            return Err(ProcessingError::WrongRegion {
                bucket: s3_event.s3.bucket.name.clone(),
                key: s3_event.s3.object.key.clone(),
                region: s3_event.aws_region,
            });
        }

        let object_result = self
            .state
            .s3_client
            .get_object()
            .bucket(s3_event.s3.bucket.name.clone())
            .key(s3_event.s3.object.key.clone())
            .send()
            .await
            .context(GetObjectSnafu {
                bucket: s3_event.s3.bucket.name.clone(),
                key: s3_event.s3.object.key.clone(),
            });

        let object = object_result?;

        let metadata = object.metadata;
        let timestamp = object
            .last_modified
            .map(|ts| Utc.timestamp(ts.secs(), ts.subsec_nanos()))
            .unwrap_or_else(Utc::now);

        let (batch, receiver) = BatchNotifier::maybe_new_with_receiver(self.acknowledgements);
        let object_reader = super::s3_object_decoder(
            self.state.compression,
            &s3_event.s3.object.key,
            object.content_encoding.as_deref(),
            object.content_type.as_deref(),
            object.body,
        )
        .await;

        // Record the read error seen to propagate up later so we avoid ack'ing the SQS
        // message
        //
        // String is used as we cannot clone std::io::Error to take ownership in closure
        //
        // FramedRead likely stops when it gets an i/o error but I found it more clear to
        // show that we `take_while` there hasn't been an error
        //
        // This can result in objects being partially processed before an error, but we
        // prefer duplicate lines over message loss. Future work could include recording
        // the offset of the object that has been read, but this would only be relevant in
        // the case that the same vector instance processes the same message.
        let mut read_error = None;
        let bytes_received = self.bytes_received.clone();
        let lines: Box<dyn Stream<Item = Bytes> + Send + Unpin> = Box::new(
            FramedRead::new(object_reader, CharacterDelimitedDecoder::new(b'\n'))
                .map(|res| {
                    res.map(|bytes| {
                        bytes_received.emit(ByteSize(bytes.len()));
                        bytes
                    })
                    .map_err(|err| {
                        read_error = Some(err);
                    })
                    .ok()
                })
                .take_while(|res| ready(res.is_some()))
                .map(|r| r.expect("validated by take_while")),
        );

        let lines = match &self.state.multiline {
            Some(config) => Box::new(
                LineAgg::new(
                    lines.map(|line| ((), line, ())),
                    line_agg::Logic::new(config.clone()),
                )
                .map(|(_src, line, _context)| line),
            ),
            None => lines,
        };

        let mut stream = lines.map(|line| {
            let deserializer = BytesDeserializer::new();
            let mut log = deserializer
                .parse_single(line, log_namespace)
                .with_batch_notifier_option(&batch);

            log_namespace.insert_source_metadata(
                AwsS3Config::NAME,
                &mut log,
                path!("bucket"),
                path!("bucket"),
                Bytes::from(s3_event.s3.bucket.name.as_bytes().to_vec()),
            );
            log_namespace.insert_source_metadata(
                AwsS3Config::NAME,
                &mut log,
                path!("object"),
                path!("object"),
                Bytes::from(s3_event.s3.object.key.as_bytes().to_vec()),
            );
            log_namespace.insert_source_metadata(
                AwsS3Config::NAME,
                &mut log,
                path!("region"),
                path!("region"),
                Bytes::from(s3_event.aws_region.as_bytes().to_vec()),
            );

            if let Some(metadata) = &metadata {
                for (key, value) in metadata {
                    log_namespace.insert_source_metadata(
                        AwsS3Config::NAME,
                        &mut log,
                        key.as_str(),
                        key.as_str(),
                        value.clone(),
                    );
                }
            }

            log_namespace.insert_vector_metadata(
                &mut log,
                path!(log_schema().source_type_key()),
                path!("source_type"),
                Bytes::from(AwsS3Config::NAME),
            );
            log_namespace.insert_vector_metadata(
                &mut log,
                path!(log_schema().timestamp_key()),
                path!("ingest_timestamp"),
                timestamp,
            );

            emit!(EventsReceived {
                count: 1,
                byte_size: log.size_of()
            });

            log
        });

        let send_error = match self.out.send_event_stream(&mut stream).await {
            Ok(_) => None,
            Err(error) => {
                let (count, _) = stream.size_hint();
                emit!(StreamClosedError { error, count });
                Some(crate::source_sender::ClosedError)
            }
        };

        // Up above, `lines` captures `read_error`, and eventually is captured by `stream`,
        // so we explicitly drop it so that we can again utilize `read_error` below.
        drop(stream);

        if let Some(error) = read_error {
            Err(ProcessingError::ReadObject {
                source: error,
                bucket: s3_event.s3.bucket.name.clone(),
                key: s3_event.s3.object.key.clone(),
            })
        } else if let Some(error) = send_error {
            Err(ProcessingError::PipelineSend {
                source: error,
                bucket: s3_event.s3.bucket.name.clone(),
                key: s3_event.s3.object.key.clone(),
            })
        } else {
            match receiver {
                None => Ok(()),
                Some(receiver) => match receiver.await {
                    BatchStatus::Delivered => Ok(()),
                    BatchStatus::Errored => Err(ProcessingError::ErrorAcknowledgement),
                    BatchStatus::Rejected => {
                        // Sinks are responsible for emitting ComponentEventsDropped.
                        // Failed events cannot be retried, so continue to delete the SQS source message.
                        Ok(())
                    }
                },
            }
        }
    }

    async fn receive_messages(&mut self) -> Result<Vec<Message>, SdkError<ReceiveMessageError>> {
        self.state
            .sqs_client
            .receive_message()
            .queue_url(self.state.queue_url.clone())
            .max_number_of_messages(10)
            .visibility_timeout(self.state.visibility_timeout_secs as i32)
            .wait_time_seconds(self.state.poll_secs)
            .send()
            .map_ok(|res| res.messages.unwrap_or_default())
            .await
    }

    async fn delete_messages(
        &mut self,
        entries: Vec<DeleteMessageBatchRequestEntry>,
    ) -> Result<DeleteMessageBatchOutput, SdkError<DeleteMessageBatchError>> {
        self.state
            .sqs_client
            .delete_message_batch()
            .queue_url(self.state.queue_url.clone())
            .set_entries(Some(entries))
            .send()
            .await
    }
}

// https://docs.aws.amazon.com/AmazonS3/latest/userguide/how-to-enable-disable-notification-intro.html
#[derive(Clone, Debug, Deserialize)]
#[serde(untagged)]
enum Event {
    Event(S3Event),
    TestEvent(S3TestEvent),
}

#[derive(Clone, Debug, Deserialize)]
#[serde(rename_all = "PascalCase")]
pub struct S3TestEvent {
    pub service: String,
    pub event_name: S3EventName,
    pub bucket: String,
}

// https://docs.aws.amazon.com/AmazonS3/latest/dev/notification-content-structure.html
#[derive(Clone, Debug, Deserialize, Serialize)]
#[serde(rename_all = "PascalCase")]
pub struct S3Event {
    pub records: Vec<S3EventRecord>,
}

#[derive(Clone, Debug, Deserialize, Serialize)]
#[serde(rename_all = "camelCase")]
pub struct S3EventRecord {
    pub event_version: S3EventVersion,
    pub event_source: String,
    pub aws_region: String,
    pub event_name: S3EventName,

    pub s3: S3Message,
}

#[derive(Clone, Debug)]
pub struct S3EventVersion {
    pub major: u64,
    pub minor: u64,
}

impl From<S3EventVersion> for semver::Version {
    fn from(v: S3EventVersion) -> semver::Version {
        semver::Version::new(v.major, v.minor, 0)
    }
}

// https://docs.aws.amazon.com/AmazonS3/latest/dev/notification-content-structure.html
// <major>.<minor>
impl<'de> Deserialize<'de> for S3EventVersion {
    fn deserialize<D>(deserializer: D) -> Result<Self, D::Error>
    where
        D: Deserializer<'de>,
    {
        use serde::de::Error;

        let s = String::deserialize(deserializer)?;

        let mut parts = s.splitn(2, '.');

        let major = parts
            .next()
            .ok_or_else(|| D::Error::custom("Missing major version number"))?
            .parse::<u64>()
            .map_err(D::Error::custom)?;

        let minor = parts
            .next()
            .ok_or_else(|| D::Error::custom("Missing minor version number"))?
            .parse::<u64>()
            .map_err(D::Error::custom)?;

        Ok(S3EventVersion { major, minor })
    }
}

impl Serialize for S3EventVersion {
    fn serialize<S>(&self, serializer: S) -> Result<S::Ok, S::Error>
    where
        S: Serializer,
    {
        serializer.serialize_str(&format!("{}.{}", self.major, self.minor))
    }
}

#[derive(Clone, Debug)]
pub struct S3EventName {
    pub kind: String,
    pub name: String,
}

// https://docs.aws.amazon.com/AmazonS3/latest/dev/NotificationHowTo.html#supported-notification-event-types
//
// we could use enums here, but that seems overly brittle as deserialization would break if they
// add new event types or names
impl<'de> Deserialize<'de> for S3EventName {
    fn deserialize<D>(deserializer: D) -> Result<Self, D::Error>
    where
        D: Deserializer<'de>,
    {
        use serde::de::Error;

        let s = String::deserialize(deserializer)?;

        let mut parts = s.splitn(2, ':');

        let kind = parts
            .next()
            .ok_or_else(|| D::Error::custom("Missing event kind"))?
            .parse::<String>()
            .map_err(D::Error::custom)?;

        let name = parts
            .next()
            .ok_or_else(|| D::Error::custom("Missing event name"))?
            .parse::<String>()
            .map_err(D::Error::custom)?;

        Ok(S3EventName { kind, name })
    }
}

impl Serialize for S3EventName {
    fn serialize<S>(&self, serializer: S) -> Result<S::Ok, S::Error>
    where
        S: Serializer,
    {
        serializer.serialize_str(&format!("{}:{}", self.kind, self.name))
    }
}

#[derive(Clone, Debug, Deserialize, Serialize)]
#[serde(rename_all = "camelCase")]
pub struct S3Message {
    pub bucket: S3Bucket,
    pub object: S3Object,
}

#[derive(Clone, Debug, Deserialize, Serialize)]
#[serde(rename_all = "camelCase")]
pub struct S3Bucket {
    pub name: String,
}

#[derive(Clone, Debug, Deserialize, PartialEq, Eq, Serialize)]
#[serde(rename_all = "camelCase")]
pub struct S3Object {
    // S3ObjectKeys are URL encoded
    // https://docs.aws.amazon.com/AmazonS3/latest/userguide/notification-content-structure.html
    #[serde(with = "urlencoded_string")]
    pub key: String,
}

mod urlencoded_string {
    use percent_encoding::{percent_decode, utf8_percent_encode};

    pub fn deserialize<'de, D>(deserializer: D) -> Result<String, D::Error>
    where
        D: serde::de::Deserializer<'de>,
    {
        use serde::de::Error;

        serde::de::Deserialize::deserialize(deserializer).and_then(|s: &[u8]| {
            let decoded = if s.iter().any(|c| *c == b'+') {
                // AWS encodes spaces as `+` rather than `%20`, so we first need to handle this.
                let s = s
                    .iter()
                    .map(|c| if *c == b'+' { b' ' } else { *c })
                    .collect::<Vec<_>>();
                percent_decode(&s).decode_utf8().map(Into::into)
            } else {
                percent_decode(s).decode_utf8().map(Into::into)
            };

            decoded.map_err(|err| {
                D::Error::custom(format!("error url decoding S3 object key: {}", err))
            })
        })
    }

    pub fn serialize<S>(s: &str, serializer: S) -> Result<S::Ok, S::Error>
    where
        S: serde::ser::Serializer,
    {
        serializer.serialize_str(
            &utf8_percent_encode(s, percent_encoding::NON_ALPHANUMERIC).collect::<String>(),
        )
    }
}

#[test]
fn test_key_deserialize() {
    let value = serde_json::from_str(r#"{"key": "noog+nork"}"#).unwrap();
    assert_eq!(
        S3Object {
            key: "noog nork".to_string(),
        },
        value
    );

    let value = serde_json::from_str(r#"{"key": "noog%2bnork"}"#).unwrap();
    assert_eq!(
        S3Object {
            key: "noog+nork".to_string(),
        },
        value
    );
}<|MERGE_RESOLUTION|>--- conflicted
+++ resolved
@@ -24,13 +24,8 @@
 use vector_config::{configurable_component, NamedComponent};
 
 use crate::{
-<<<<<<< HEAD
-    config::{log_schema, AcknowledgementsConfig, SourceContext},
+    config::{log_schema, SourceAcknowledgementsConfig, SourceContext},
     event::{BatchNotifier, BatchStatus},
-=======
-    config::{log_schema, SourceAcknowledgementsConfig, SourceContext},
-    event::{BatchNotifier, BatchStatus, LogEvent},
->>>>>>> b0559bbb
     internal_events::{
         EventsReceived, SqsMessageDeleteBatchError, SqsMessageDeletePartialError,
         SqsMessageDeleteSucceeded, SqsMessageProcessingError, SqsMessageProcessingSucceeded,
@@ -229,12 +224,8 @@
     pub(super) async fn run(
         self,
         cx: SourceContext,
-<<<<<<< HEAD
-        acknowledgements: AcknowledgementsConfig,
+        acknowledgements: SourceAcknowledgementsConfig,
         log_namespace: LogNamespace,
-=======
-        acknowledgements: SourceAcknowledgementsConfig,
->>>>>>> b0559bbb
     ) -> Result<(), ()> {
         let acknowledgements = cx.do_acknowledgements(acknowledgements);
         let mut handles = Vec::new();
