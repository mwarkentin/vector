--- conflicted
+++ resolved
@@ -9,7 +9,7 @@
     config::{AcknowledgementsConfig, GenerateConfig, Input, SinkConfig, SinkContext},
     event::{Event, EventFinalizers, EventStatus, Finalizable},
     internal_events::PulsarSendingError,
-    sinks::util::metadata::RequestMetadata,
+    sinks::util::metadata::RequestMetadataBuilder,
 };
 use bytes::BytesMut;
 use codecs::{encoding::SerializerConfig, TextSerializerConfig};
@@ -22,34 +22,17 @@
 };
 use snafu::{ResultExt, Snafu};
 use tokio_util::codec::Encoder as _;
-<<<<<<< HEAD
-=======
 use value::Value;
->>>>>>> 0a172717
 use vector_common::{
     internal_event::{
         ByteSize, BytesSent, EventsSent, InternalEventHandle as _, Protocol, Registered,
     },
-<<<<<<< HEAD
     metadata::RequestMetadata,
-=======
     sensitive_string::SensitiveString,
->>>>>>> 0a172717
 };
 use vector_config::configurable_component;
 use vector_core::config::log_schema;
 
-<<<<<<< HEAD
-use crate::{
-    codecs::{Encoder, EncodingConfig, Transformer},
-    config::{AcknowledgementsConfig, GenerateConfig, Input, SinkConfig, SinkContext},
-    event::{Event, EventFinalizers, EventStatus, Finalizable},
-    internal_events::PulsarSendingError,
-    sinks::util::metadata::RequestMetadataBuilder,
-};
-
-=======
->>>>>>> 0a172717
 #[derive(Debug, Snafu)]
 enum BuildError {
     #[snafu(display("creating pulsar producer failed: {}", source))]
