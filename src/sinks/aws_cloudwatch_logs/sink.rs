use std::fmt;

use async_trait::async_trait;
use chrono::{Duration, Utc};
use futures::{future, stream::BoxStream, StreamExt};
use tower::Service;
use vector_common::request_metadata::{MetaDescriptive, RequestMetadata};
use vector_core::{
    partition::Partitioner,
    sink::StreamSink,
    stream::{BatcherSettings, DriverResponse},
};

use crate::{
    event::{Event, EventFinalizers, Finalizable},
    sinks::{
        aws_cloudwatch_logs::{
            request_builder::{CloudwatchRequest, CloudwatchRequestBuilder},
            CloudwatchKey,
        },
        util::SinkBuilderExt,
    },
};

pub struct CloudwatchSink<S> {
    pub batcher_settings: BatcherSettings,
    pub(super) request_builder: CloudwatchRequestBuilder,
    pub service: S,
}

impl<S> CloudwatchSink<S>
where
    S: Service<BatchCloudwatchRequest> + Send + 'static,
    S::Future: Send + 'static,
    S::Response: DriverResponse + Send + 'static,
    S::Error: fmt::Debug + Into<crate::Error> + Send,
{
    async fn run_inner(self: Box<Self>, input: BoxStream<'_, Event>) -> Result<(), ()> {
        let mut request_builder = self.request_builder;
        let batcher_settings = self.batcher_settings;
        let service = self.service;

        input
            .filter_map(|event| future::ready(request_builder.build(event)))
            .filter(|req| {
                let now = Utc::now();
                let start = (now - Duration::days(14) + Duration::minutes(5)).timestamp_millis();
                let end = (now + Duration::hours(2)).timestamp_millis();
                let age_range = start..end;
                future::ready(age_range.contains(&req.timestamp))
            })
            .batched_partitioned(CloudwatchParititoner, batcher_settings)
            .map(|(key, events)| {
<<<<<<< HEAD
                let mut metadata_vec = vec![];
                for req in &events {
                    metadata_vec.push(*req.get_metadata());
                }
                let metadata = RequestMetadata::from_batch(&metadata_vec);
=======
                let metadata =
                    RequestMetadata::from_batch(events.iter().map(|req| req.get_metadata()));
>>>>>>> 0ec59c00
                BatchCloudwatchRequest {
                    key,
                    events,
                    metadata,
                }
            })
            .into_driver(service)
            .run()
            .await
    }
}

#[derive(Clone)]
pub struct BatchCloudwatchRequest {
    pub key: CloudwatchKey,
    pub events: Vec<CloudwatchRequest>,
    metadata: RequestMetadata,
}

impl Finalizable for BatchCloudwatchRequest {
    fn take_finalizers(&mut self) -> EventFinalizers {
        self.events.take_finalizers()
    }
}

impl MetaDescriptive for BatchCloudwatchRequest {
    fn get_metadata(&self) -> &RequestMetadata {
        &self.metadata
    }
}

struct CloudwatchParititoner;

impl Partitioner for CloudwatchParititoner {
    type Item = CloudwatchRequest;
    type Key = CloudwatchKey;

    fn partition(&self, item: &Self::Item) -> Self::Key {
        item.key.clone()
    }
}

#[async_trait]
impl<S> StreamSink<Event> for CloudwatchSink<S>
where
    S: Service<BatchCloudwatchRequest> + Send + 'static,
    S::Future: Send + 'static,
    S::Response: DriverResponse + Send + 'static,
    S::Error: fmt::Debug + Into<crate::Error> + Send,
{
    async fn run(self: Box<Self>, input: BoxStream<'_, Event>) -> Result<(), ()> {
        self.run_inner(input).await
    }
}<|MERGE_RESOLUTION|>--- conflicted
+++ resolved
@@ -51,16 +51,9 @@
             })
             .batched_partitioned(CloudwatchParititoner, batcher_settings)
             .map(|(key, events)| {
-<<<<<<< HEAD
-                let mut metadata_vec = vec![];
-                for req in &events {
-                    metadata_vec.push(*req.get_metadata());
-                }
-                let metadata = RequestMetadata::from_batch(&metadata_vec);
-=======
                 let metadata =
                     RequestMetadata::from_batch(events.iter().map(|req| req.get_metadata()));
->>>>>>> 0ec59c00
+
                 BatchCloudwatchRequest {
                     key,
                     events,
